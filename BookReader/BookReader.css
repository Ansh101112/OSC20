body {
 background-color: #939598;
 font-size: 67.5%;
 margin: 0;
 padding: 0;
}
h3 {
  font-size: 20px;
  font-family:  "News Gothic MT","Trebuchet MS",Geneva,Helvetica,sans-serif;
  font-weight: 700;
  color: #dedede;
}
#BookReader {
 position:absolute;
 font-family: arial, sans-serif;
 left:0;
 right:0; 
 top:0; 
 bottom:0;
}
#BRtoolbar {
    position: fixed;
    top: 0;
    left: 0;
    height: 40px;
    padding: 0;
    width: 100%;
    z-index: 100;
    background-color: #e2dcc5;
    overflow: hidden;
}
#BRtoolbar .label {
    font-size: 1.1em;
    color: #999;
}
#BRtoolbar a {
    color: #ccc;
    text-decoration: underline;
}
#BRtoolbarbuttons {
    float: right;
}
#BRcontainer {
    top:5px;
    bottom:5px;
    width:100%;
    z-index: 1;
    overflow-x:auto;
    overflow-y:scroll;    
    position:absolute;
    background-color: #939598;
}

#BRpageview {
    background-color: #939598;
}

.BRpagediv1up {
    background-color: #939598;
    overflow:hidden;
    cursor: move;
}

.BRpagedivthumb {
    background-color: #939598;
    overflow:hidden;
}

.BRpagedivthumb a {
    border: 0;
}

.BRpagedivthumb img {
    border: 0;
}

/* Must come after .BRpagedivthumb rules in order to override them */
.BRpagedivthumb_highlight {
    background-color: #939598;
    overflow:hidden;
}

.BRpagediv2up {
    background-color: rgb(234, 226, 205);
    overflow:hidden;
}

#BRbookcover {
    /* border: 1px solid rgb(68, 25, 17); */
    /* background-color: #663929; */
    position: absolute;
    background-image: url(images/back_pages.png);
    -moz-box-shadow: 1px 0 3px #000;
    -webkit-box-shadow: 1px 0 3px #000;
    /* -moz-border-radius: 6px; */
    /* -webkit-border-radius: 6px; */
}

.BRpageimage {
    background-color: rgb(234, 226, 205);
}

.BRleafEdgeR {
    /*
    border-style: solid solid solid none;
    border-color: rgb(51, 51, 34);
    border-width: 1px 1px 1px 0px;
    */
    background: transparent url(images/back_pages.png) repeat scroll 0% 0%;
    position: absolute;
}

.BRleafEdgeL {
    /*
    border-style: solid none solid solid;
    border-color: rgb(51, 51, 34);
    border-width: 1px 0px 1px 1px;
    */
    /* background: transparent url(images/left_edges.png) repeat scroll 0% 0%; */
    background: transparent url(images/back_pages.png) repeat scroll 0% 0%; /* XXXmang replace file */
    position: absolute;
}

.BRleafEdgeTmp {
    border-style: solid none solid solid;
    border-color: rgb(51, 51, 34);
    border-width: 1px 0px 1px 1px;
    /* background: transparent url(images/left_edges.png) repeat scroll 0% 0%; */
    background: transparent url(images/back_pages.png) repeat scroll 0% 0%; /* XXXmang replace file */
    position: absolute;
}

#BRbookspine {    
    /* border: 1px solid rgb(68, 25, 17); */
    background-color: rgb(68, 25, 17);
    position: absolute;
}

/* search sidebar */
#BookReaderSearch {
    border:1px solid black;
    position:absolute;
    background-color: #E6E4E1;
    font-family: arial, sans-serif;
}

#BookReaderSearchResults {
    background-color: #FCFCFC;
    top: 25px;
    bottom: 0px;
    overflow:auto;    
    position: absolute;
    left: 0px;
    right: 0px;    
    font-family: arial, san-serif;
    font-size: 0.85em; 
    padding: 2px;
}

.BookReaderSearchHilite {
    opacity: 0.20; 
    filter: alpha(opacity = 20);
    background-color: #00f;
    position:absolute;
}

.hidden {
  display: none;
}

.BRpageform {
    display: inline; 
}
#BRpagenum {
    border: none;
    background-color: #939598;
    color: #ccc;
    font-family: arial, sans-serif;
    font-size: 12px;
    font-weight: 700;
}
#BRreturn {
    /* display: block; */
    /* float: left; */
    /* margin: 0 10px 0 5px; */
    font-family: "Lucida Grande","Arial",sans-serif;
    color: #333;
    height: 20px;
}
#BRreturn span {
    font-size: 12px;
    display: block;
    height: 12px;
}
#BRreturn a {
    font-size: 14px;
    display: block;
    color: #036daa;
    height: 18px;
    overflow: hidden;
}
.BRicon {
    display: block;
    float: left;
    width: 40px;
    height: 40px;
    padding: 0;
    margin: 0;
    vertical-align: middle;
    border: none;
    cursor: pointer;
    background-color: transparent;
    background-image: url(images/BRicons.png);
    background-repeat: no-repeat;
}

.BRicon.logo {background-position:0 0;}
.BRicon.info {background-position:-40px 0;}
.BRicon.info:hover {background-position:-80px 0;}
.BRicon.share {background-position:-120px 0;}
.BRicon.share:hover {background-position:-160px 0;}
.BRicon.read {background-position:-200px 0;}
.BRicon.read:hover {background-position:-240px 0;}
.BRicon.unread {background-position:-280px 0;}
.BRicon.unread:hover {background-position:-320px 0;}
.BRicon.full {background-position:-360px 0;}
.BRicon.full:hover {background-position:-400px 0;}
.BRicon.book_left {background-position:-440px 0;}
.BRicon.book_left:hover {background-position:-480px 0;}
.BRicon.book_right {background-position:-520px 0;}
.BRicon.book_right:hover {background-position:-560px 0;}
.BRicon.zoom_out {background-position:-606px 0;}
.BRicon.zoom_out:hover {background-position:-646px 0;}
.BRicon.zoom_in {background-position:-686px 0;}
.BRicon.zoom_in:hover {background-position:-726px 0;}
.BRicon.play {background-position:-760px 0;}
.BRicon.play:hover {background-position:-800px 0;}
.BRicon.pause {background-position:-840px 0;}
.BRicon.pause:hover {background-position:-880px 0;}


/* NOT CURRENTLY IN USE
.BRicon.embed {background-position:-440px;}
.BRicon.embed:hover {background-position:-480px 0;}
.BRicon.read {background-position:-520px 0;}
.BRicon.read:hover {background-position:-560px 0;}
.BRicon.full {background-position:-600px 0;}
.BRicon.full:hover {background-position:-640px 0;}
.BRicon.thumb {background-position:-680px 0;}
.BRicon.thumb:hover {background-position:-720px 0;}
.BRicon.twopg {background-position:-760px 0;display:none;}
.BRicon.twopg:hover {background-position:-800px 0;}
.BRicon.one_page_mode {background-position:;}
.BRicon.two_page_mode {background-position:;}
.BRicon.thumbnail_mode {background-position:;}
.BRicon.book_up {background-position:;}
.BRicon.book_down {background-position:;}
.BRicon.book_leftmost {background-position:;}
.BRicon.book_rightmost {background-position:;}
.BRicon.book_top {background-position:;}
.BRicon.book_bottom {background-position:;}
*/
a.logo {
    display: block;
    float: left;
    width: 40px;
    height: 40px;
    margin-right: 10px;
    background: transparent url(images/icon_home.png) no-repeat 0 0;
}
a.popOff {
    position: absolute;
    top: 5px;
    right: 5px;
    width: 24px;
    height: 24px;
    background-image: url(images/BRicons.png);
    background-color: transparent;
    background-repeat: no-repeat;
    background-position: -1050px 0;
    outline: none;
}
a.popOff:hover {
    background-position: -1100px 0;
}
a.popOff span {
    position: absolute;
    left: -10000px;
}

form#booksearch {
    float: left;
    margin-right: 10px;
}
form#booksearch input[type=search] {
    width: 280px;
    height: 22px;
    line-height: 22px;
    font-family: "Arial", sans-serif;
    font-size: 13px;
    -webkit-appearance: textfield;
    -moz-appearance: textfield;
    appearance: field;
    margin: 9px 0 0 0;
    padding: 0;
    border: 1px inset #ccc;
}
form#booksearch button {
    width: 30px;
    height: 24px;
    line-height: 24px;
    border: none;
    background-color: #000;
    text-align: center;
    color: #fff;
    font-family: "News Gothic MT","Trebuchet MS",Geneva,Helvetica,sans-serif;
    font-weight: 700;
    font-size: 11px;
    text-transform: uppercase;
    margin: 10px 0 0 5px;
    -webkit-border-radius: 3px;
    -moz-border-radius: 3px;
    border-radius: 3px;
}

.BRlogotype {
    float:left;
    font-weight: bold; 
    height: 25px; 
    line-height: 25px; 
    vertical-align: middle; 
}

a.BRwhite               { color: #fff }
a.BRwhite:hover         { text-decoration: none; }
a.BRwhite:visited       { color: #fff }

a.BRblack           { color: #000; }
a.BRblack:hover     { text-decoration: none; }
a.BRblack:visited   { color: #000; }

a.BRgrey           { color: #999; }
a.BRgrey:hover     { text-decoration: none; }
a.BRgrey:visited   { color: #666; }

.BRnavlinks {
    float:right; 
    padding: 0 20px 0 0; 
    margin: 0; 
    height: 25px; 
    line-height: 25px; 
    vertical-align: middle;
}

/* thumnbail view, from Rebecca's demo */
.BRpdstatus-footer {
    position:absolute;
    height: 65px;
    bottom: 25px;
    width: 100%;
    background-color: #222;
    text-align: right; 
    padding: 0px 0px 0px 0px; 
}

.BRwidgetlabel { 
    color: #919070; 
    padding: 8px 8px 4px 8px; 
    font-family: verdana, arial, helvetica, sans-serif; 
    font-size: 10px; 
    float: left; 
}

.BRfliparea {
    background-image: url(images/transparent.png); # Required to capture mouse on IE
}

.BRtwoPagePopUp {
    padding: 6px;
    position: absolute;
    font-family: Arial, sans-serif;
    font-size: 11px;
    color: white;
    background-color: #939598;
    opacity: 0.85,
    -webkit-border-radius: 4px;
    -moz-border-radius: 4px;
    border-radius: 4px;
    white-space: nowrap;
}

/* COLORBOX POP-UP */

#colorbox, #cboxOverlay, #cboxWrapper{position:absolute; top:0; left:0; z-index:9999;}
#cboxOverlay{position:fixed; width:100%; height:100%;background:#000;opacity:0.75;filter:Alpha(Opacity=75);}
#cboxMiddleLeft, #cboxBottomLeft{clear:left;}
#cboxContent{position:relative;}
#cboxLoadedContent{overflow:visible!important;}
#cboxLoadedContent iframe{display:block;border:0;}
#cboxTitle{margin:0;display:none!important;}
#cboxLoadingOverlay, #cboxLoadingGraphic{position:absolute; top:25px; left:25px; width:100%;}
#cboxPrevious, #cboxNext, #cboxClose, #cboxSlideshow{cursor:pointer;}
#cboxClose{display:none!important;}

#colorBox{}
    #cboxContent{background:#fff;padding:0;border:10px solid #615132;-webkit-border-radius:12px;-moz-border-radius:12px;border-radius:12px;-moz-box-shadow: 1px 3px 10px #000;-webkit-box-shadow: 1px 3px 10px #000;box-shadow: 1px 3px 10px #000;}
        #cboxLoadedContent{background:#fff;margin:0;}
        #cboxLoadingOverlay{background:transparent;}
        /* XXXmang where is icon_close? */
        #cboxClose{position:absolute;top:20px;right:20px;display:block;width:32px;height:32px;background-image:url(/images/icons/icon_close-pop.png);background-position:0 0;background-repeat:no-repeat;}
        #cboxClose:hover{background-position:0 -32px;}

div#BRpage {
    float: right;
    width: 80px;
    padding-left:12px;
    text-align: right;
}
div#BRnav {
    position: fixed;
    bottom: 0;
    left: 0;
    width: 100%;
    height: 40px;
    overflow: visible;
    z-index: 100;
    background-color: #e2dcc5;    
}
div#BRnavpos {
    position: relative;
    margin-right: 80px;
    height: 40px;
}
div#BRpager {
    position: relative;
    
    /* Account for padding around nav line */
    margin-left: 10px;
    margin-right: 10px;
    
    height: 40px;
}
div#BRslider {
    position: absolute;
    top: 13px;
    height: 27px;
}

/* XXXmang verify correct use of handle class */
#BRpager .ui-slider-handle {
    position: absolute;
    width: 23px;
    height: 27px;
    top: 13px;
<<<<<<< HEAD
    left: -11px;
=======
    margin-left: -12px; /* Center icon */
>>>>>>> 3decfd68
    background: url(images/slider.png);
    z-index: 103;
}
 /*   
  width: 8px;
  height: 14px;
  position: absolute;
  top: -4px;
  background: #478AFF;
  border: solid 1px black;
}
*/

div#BRfiller {
    position: absolute;
    height: 40px;
    width: 10px;
    background-color: #e2dcc5;
    top: 0;
    left: 0;
    z-index: 102;
}
div#slider {
    position: absolute;
    width: 2500px;
    height: 27px;
    top: 0;
    left: -2478px;
    background-color: #000;
    opacity: .1;
    z-index: 101;
}
div#pager {
    position: absolute;
    width: 23px;
    height: 27px;
    top: 0;
    left: 8px;
    background: url(images/slider.png);
    z-index: 103;
}
div#pagenum {
    display: none;
    position: absolute;
    left: 24px;
    top: 4px;
    color: #999;
    font-size: 11px;
    line-height: 19px;
    font-weight: 700;
    padding: 0 5px;
    width: 80px;
    text-align: right;
    background-color: #000;
    font-family: "Lucida Grande", "Arial", sans-serif;
}
div#pagenum span {
    color: #ffa337;
    font-style: italic;
}
div#BRnavline {
    position: relative;
    height: 2px;
    width: auto;
    background-color: #000;
    top: -29px;
    margin: 0 10px;
}
.BRnavend {
    position: absolute;
    top: -2px;
    width: 1px;
    height: 6px;
    background-color: #000;
}
#BRnavleft {
    left: 0;
}
#BRnavright {
    right: 0;
}
div.chapter {
    position: absolute;
    top: -24px; /* Relative to nav line */
    width: 18px;
    margin-left: -9px; /* Center marker triangle */
    height: 27px;
    background: transparent url(images/marker_chap-off.png) no-repeat;
    cursor: pointer;
}
div.chapter.front {
    background: transparent url(images/marker_chap-on.png) no-repeat;
}
div.chapter div.title {
    display: none;
}
div.title span {
    color: #666;
    padding: 0 5px;
}
div.search {
    position: absolute;
    width: 18px;
    margin-left: -9px; /* Center icon */
    height: 27px;
    bottom: 0;  /* Relative to nav line */
    background-color: transparent;
    background-image: url(images/marker_srch-off.png);
    background-repeat: no-repeat;
    cursor: pointer;
}
div.search.front {
    background: transparent url(images/marker_srch-on.png) no-repeat;
}
div.search div.query,div.searchChap div.query {
    display: none;
}
div.query {
    position: relative;
}
div.query strong {
    color: #000;
    font-weight: 700;
}
div.query span {
    font-size: 10px;
    color: #666;
    font-style: italic;
}
div.query div.queryChap {
    position: absolute;
    top: -40px;
    left: -13px;
    width: 256px;
    overflow: hidden;
    text-align: center;
    background: #000;
    padding: 5px 10px;
    color: #fff;
    font-weight: 700;
    font-size: 11px;
}
div.query div.queryChap span {
    color: #666;
    padding: 0 5px;
    font-style: normal;
}
div.search div.pointer {
    position: absolute;
    left: 121px;
    bottom: -14px;
    width: 18px;
    height: 27px;
    background: transparent url(images/marker_srch-on.png) no-repeat;
}
div.searchChap {
    position: absolute;
    top: -13px;
    width: 18px;
    height: 27px;
    background-color: transparent;
    background-image: url(images/marker_srchchap-off.png);
    background-repeat: no-repeat;
    cursor: pointer;
}
div.searchChap.front {
    background-image: url(images/marker_srchchap-on.png);
}
#BRnav .front {
    z-index: 10001;
}
div#BRzoomer {
    position: fixed;
    bottom: 40px;
    right: 0;
    width: 26px;
    height: 190px;
    z-index: 100;
}
div#BRzoompos {
    position: relative;
    width: 26px;
    height: 190px;
    top: 0;
    left: 0;
}
div#BRzoomer button {
    position: absolute;
    left: 0;
    background-color: #e2dcc5;
    width: 26px;
}
div#BRzoomer button:hover {
    background-color: #000;
}
div#BRzoomer .zoom_out {
    top: 0;
    -webkit-border-top-left-radius: 6px;
    -webkit-border-bottom-left-radius: 6px;
    -moz-border-radius-topleft: 6px;
    -moz-border-radius-bottomleft: 6px;
    border-top-left-radius: 6px;
    border-bottom-left-radius: 6px;
    -webkit-box-shadow: 2px 2px 2px #333;
    -moz-box-shadow: 2px 2px 2px #333;
    box-shadow: 2px 2px 2px #333;
}
div#BRzoomer .zoom_in {
    bottom: 0;
    -webkit-border-top-left-radius: 6px;
    -moz-border-radius-topleft: 6px;
    border-top-left-radius: 6px;
}
div#BRzoomcontrol {
    position: relative;
    top: 40px;
    left:3px;
    width: 23px;
    height: 110px;    
}
div#BRzoomstrip {
    position: absolute;
    top: 0;
    left: 0;
    width: 23px;
    height: 110px;
    background-color: #000;
    opacity: .1;
}
div#BRzoombtn {
    position: absolute;
    width: 23px;
    height: 23px;
    top: 0;
    left: 0;
    background: url("images/icon_zoomer.png");
}

.BRttsPopUp {
    position: absolute;
    background-color: #E6E4E1;
    background-image: url(images/progressbar.gif);
    background-repeat:no-repeat;
    font-size: 0.8em; 
    z-index: 3;    
}<|MERGE_RESOLUTION|>--- conflicted
+++ resolved
@@ -452,11 +452,7 @@
     width: 23px;
     height: 27px;
     top: 13px;
-<<<<<<< HEAD
-    left: -11px;
-=======
     margin-left: -12px; /* Center icon */
->>>>>>> 3decfd68
     background: url(images/slider.png);
     z-index: 103;
 }
