/*
Copyright(c)2008-2009 Internet Archive. Software license AGPL version 3.

This file is part of GnuBook.

    GnuBook is free software: you can redistribute it and/or modify
    it under the terms of the GNU Affero General Public License as published by
    the Free Software Foundation, either version 3 of the License, or
    (at your option) any later version.

    GnuBook is distributed in the hope that it will be useful,
    but WITHOUT ANY WARRANTY; without even the implied warranty of
    MERCHANTABILITY or FITNESS FOR A PARTICULAR PURPOSE.  See the
    GNU Affero General Public License for more details.

    You should have received a copy of the GNU Affero General Public License
    along with GnuBook.  If not, see <http://www.gnu.org/licenses/>.
    
    The GnuBook source is hosted at http://github.com/openlibrary/bookreader/

    archive.org cvs $Revision: 1.2 $ $Date: 2009-06-22 18:42:51 $
*/

// GnuBook()
//______________________________________________________________________________
// After you instantiate this object, you must supply the following
// book-specific functions, before calling init().  Some of these functions
// can just be stubs for simple books.
//  - getPageWidth()
//  - getPageHeight()
//  - getPageURI()
//  - getPageSide()
//  - canRotatePage()
//  - getPageNum()
//  - getSpreadIndices()
// You must also add a numLeafs property before calling init().

function GnuBook() {
    this.reduce  = 4;
    this.padding = 10;
    this.mode    = 1; //1, 2, 3
    this.ui = 'full'; // UI mode
    this.thumbScale = 10; // thumbnail default

    this.displayedIndices = [];	
	this.displayedRows=[];
    //this.indicesToDisplay = [];
    this.imgs = {};
    this.prefetchedImgs = {}; //an object with numeric keys cooresponding to page index
    
    this.timer     = null;
    this.animating = false;
    this.auto      = false;
    this.autoTimer = null;
    this.flipSpeed = 'fast';

    this.twoPagePopUp = null;
    this.leafEdgeTmp  = null;
    this.embedPopup = null;
<<<<<<< HEAD

=======
    this.printPopup = null;
    
    this.searchTerm = '';
>>>>>>> 1426267e
    this.searchResults = {};
    
    this.firstIndex = null;
    
    this.lastDisplayableIndex2up = null;
    
    // We link to index.php to avoid redirect which breaks back button
    this.logoURL = 'http://www.archive.org/index.php';
    
    // Base URL for images
    this.imagesBaseURL = '/bookreader/images/';
    
    // Mode constants
    this.constMode1up = 1;
    this.constMode2up = 2;
    this.constModeThumb = 3;
    
    // Zoom levels
    this.reductionFactors = [0.5, 1, 2, 4, 8, 16];

    // Object to hold parameters related to 2up mode
    this.twoPage = {
        coverInternalPadding: 10, // Width of cover
        coverExternalPadding: 10, // Padding outside of cover
        bookSpineDivWidth: 30,    // Width of book spine  $$$ consider sizing based on book length
        autofit: true
    };
    
    // Background color for pages (e.g. when loading page image)
    // $$$ TODO dynamically calculate based on page images
    this.pageDefaultBackgroundColor = 'rgb(234, 226, 205)';
};

// init()
//______________________________________________________________________________
GnuBook.prototype.init = function() {

    var startIndex = undefined;
	this.pageScale = this.reduce; // preserve current reduce
    
    // Find start index and mode if set in location hash
    var params = this.paramsFromFragment(window.location.hash);
        
    if ('undefined' != typeof(params.index)) {
        startIndex = params.index;
    } else if ('undefined' != typeof(params.page)) {
        startIndex = this.getPageIndex(params.page);
    }
    
    if ('undefined' == typeof(startIndex)) {
        if ('undefined' != typeof(this.titleLeaf)) {
            startIndex = this.leafNumToIndex(this.titleLeaf);
        }
    }
    
    if ('undefined' == typeof(startIndex)) {
        startIndex = 0;
    }
    
    if ('undefined' != typeof(params.mode)) {
        this.mode = params.mode;
    }
    
    // Set document title -- may have already been set in enclosing html for
    // search engine visibility
    document.title = this.shortTitle(50);
    
    // Sanitize parameters
    if ( !this.canSwitchToMode( this.mode ) ) {
        this.mode = this.constMode1up;
    }
    
    $("#GnuBook").empty();
    this.initToolbar(this.mode, this.ui); // Build inside of toolbar div
    $("#GnuBook").append("<div id='GBcontainer'></div>");
    $("#GBcontainer").append("<div id='GBpageview'></div>");

    $("#GBcontainer").bind('scroll', this, function(e) {
        e.data.loadLeafs();
    });

    this.setupKeyListeners();
    this.startLocationPolling();

    $(window).bind('resize', this, function(e) {
        //console.log('resize!');
        if (1 == e.data.mode) {
            //console.log('centering 1page view');
            e.data.centerPageView();
            $('#GBpageview').empty()
            e.data.displayedIndices = [];
            e.data.updateSearchHilites(); //deletes hilights but does not call remove()            
            e.data.loadLeafs();
		} else if (3 == e.data.mode){
			e.data.prepareThumbnailView();
        } else {
            //console.log('drawing 2 page view');
            
            // We only need to prepare again in autofit (size of spread changes)
            if (e.data.twoPage.autofit) {
                e.data.prepareTwoPageView();
            } else {
                // Re-center if the scrollbars have disappeared
                var center = e.data.twoPageGetViewCenter();
                var doRecenter = false;
                if (e.data.twoPage.totalWidth < $('#GBcontainer').attr('clientWidth')) {
                    center.percentageX = 0.5;
                    doRecenter = true;
                }
                if (e.data.twoPage.totalHeight < $('#GBcontainer').attr('clientHeight')) {
                    center.percentageY = 0.5;
                    doRecenter = true;
                }
                if (doRecenter) {
                    e.data.twoPageCenterView(center.percentageX, center.percentageY);
                }
            }
        }
    });
    
    $('.GBpagediv1up').bind('mousedown', this, function(e) {
        // $$$ the purpose of this is to disable selection of the image (makes it turn blue)
        //     but this also interferes with right-click.  See https://bugs.edge.launchpad.net/gnubook/+bug/362626
    });

    if (1 == this.mode) {
        this.resizePageView();
        this.firstIndex = startIndex;
        this.jumpToIndex(startIndex);
    } else if (3 == this.mode) {
		this.firstIndex = startIndex;
		this.prepareThumbnailView();
		this.jumpToIndex(startIndex);
	} else {
        //this.resizePageView();
        
        this.displayedIndices=[0];
        this.firstIndex = startIndex;
        this.displayedIndices = [this.firstIndex];
        //console.log('titleLeaf: %d', this.titleLeaf);
        //console.log('displayedIndices: %s', this.displayedIndices);
        this.prepareTwoPageView();
    }
        
    // Enact other parts of initial params
    this.updateFromParams(params);
}

GnuBook.prototype.setupKeyListeners = function() {
    var self = this;
    
    var KEY_PGUP = 33;
    var KEY_PGDOWN = 34;
    var KEY_END = 35;
    var KEY_HOME = 36;

    var KEY_LEFT = 37;
    var KEY_UP = 38;
    var KEY_RIGHT = 39;
    var KEY_DOWN = 40;

    // We use document here instead of window to avoid a bug in jQuery on IE7
    $(document).keydown(function(e) {
    
        // Keyboard navigation        
        if (!self.keyboardNavigationIsDisabled(e)) {
            switch(e.keyCode) {
                case KEY_PGUP:
                case KEY_UP:            
                    // In 1up mode page scrolling is handled by browser
                    if (2 == self.mode) {
                        e.preventDefault();
                        self.prev();
                    }
                    break;
                case KEY_DOWN:
                case KEY_PGDOWN:
                    if (2 == self.mode) {
                        e.preventDefault();
                        self.next();
                    }
                    break;
                case KEY_END:
                    e.preventDefault();
                    self.last();
                    break;
                case KEY_HOME:
                    e.preventDefault();
                    self.first();
                    break;
                case KEY_LEFT:
                    if (2 == self.mode) {
                        e.preventDefault();
                        self.left();
                    }
                    break;
                case KEY_RIGHT:
                    if (2 == self.mode) {
                        e.preventDefault();
                        self.right();
                    }
                    break;
            }
        }
    });
}

// drawLeafs()
//______________________________________________________________________________
GnuBook.prototype.drawLeafs = function() {
    if (1 == this.mode) {
        this.drawLeafsOnePage();
	} else if(3 == this.mode) {
		this.drawLeafsThumbnail();
    } else {
        this.drawLeafsTwoPage();
    }
}

// setDragHandler()
//______________________________________________________________________________
GnuBook.prototype.setDragHandler = function(div) {
    div.dragging = false;

    $(div).unbind('mousedown').bind('mousedown', function(e) {
        e.preventDefault();
        
        //console.log('mousedown at ' + e.pageY);

        this.dragging = true;
        this.prevMouseX = e.pageX;
        this.prevMouseY = e.pageY;
    
        var startX    = e.pageX;
        var startY    = e.pageY;
        var startTop  = $('#GBcontainer').attr('scrollTop');
        var startLeft =  $('#GBcontainer').attr('scrollLeft');

    });
        
    $(div).unbind('mousemove').bind('mousemove', function(ee) {
        ee.preventDefault();

        // console.log('mousemove ' + ee.pageX + ',' + ee.pageY);
        
        var offsetX = ee.pageX - this.prevMouseX;
        var offsetY = ee.pageY - this.prevMouseY;
        
        if (this.dragging) {
            $('#GBcontainer').attr('scrollTop', $('#GBcontainer').attr('scrollTop') - offsetY);
            $('#GBcontainer').attr('scrollLeft', $('#GBcontainer').attr('scrollLeft') - offsetX);
        }
        
        this.prevMouseX = ee.pageX;
        this.prevMouseY = ee.pageY;
        
    });
    
    $(div).unbind('mouseup').bind('mouseup', function(ee) {
        ee.preventDefault();
        //console.log('mouseup');

        this.dragging = false;
    });
    
    $(div).unbind('mouseleave').bind('mouseleave', function(e) {
        e.preventDefault();
        //console.log('mouseleave');

        this.dragging = false;        
    });
    
    $(div).unbind('mouseenter').bind('mouseenter', function(e) {
        e.preventDefault();
        //console.log('mouseenter');
        
        this.dragging = false;
    });
}

// setDragHandler2UP()
//______________________________________________________________________________
GnuBook.prototype.setDragHandler2UP = function(div) {
    div.dragging = false;
    
    $(div).unbind('mousedown').bind('mousedown', function(e) {
        e.preventDefault();
        
        //console.log('mousedown at ' + e.pageY);

        this.dragStart = {x: e.pageX, y: e.pageY };
        this.mouseDown = true;
        this.dragging = false; // wait until drag distance
        this.prevMouseX = e.pageX;
        this.prevMouseY = e.pageY;
    
        var startX    = e.pageX;
        var startY    = e.pageY;
        var startTop  = $('#GBcontainer').attr('scrollTop');
        var startLeft =  $('#GBcontainer').attr('scrollLeft');

    });
        
    $(div).unbind('mousemove').bind('mousemove', function(ee) {
        ee.preventDefault();

        // console.log('mousemove ' + ee.pageX + ',' + ee.pageY);
        
        var offsetX = ee.pageX - this.prevMouseX;
        var offsetY = ee.pageY - this.prevMouseY;
        
        var minDragDistance = 5; // $$$ constant

        var distance = Math.max(Math.abs(offsetX), Math.abs(offsetY));
                
        if (this.mouseDown && (distance > minDragDistance)) {
            //console.log('drag start!');
            
            this.dragging = true;
        }
        
        if (this.dragging) {        
            $('#GBcontainer').attr('scrollTop', $('#GBcontainer').attr('scrollTop') - offsetY);
            $('#GBcontainer').attr('scrollLeft', $('#GBcontainer').attr('scrollLeft') - offsetX);
            this.prevMouseX = ee.pageX;
            this.prevMouseY = ee.pageY;
        }
        
        
    });
    
    /*
    $(div).unbind('mouseup').bind('mouseup', function(ee) {
        ee.preventDefault();
        //console.log('mouseup');

        this.dragging = false;
        this.mouseDown = false;
    });
    */
    
    
    $(div).unbind('mouseleave').bind('mouseleave', function(e) {
        e.preventDefault();
        //console.log('mouseleave');

        this.dragging = false;  
        this.mouseDown = false;
    });
    
    $(div).unbind('mouseenter').bind('mouseenter', function(e) {
        e.preventDefault();
        //console.log('mouseenter');
        
        this.dragging = false;
        this.mouseDown = false;
    });
}

GnuBook.prototype.setClickHandler2UP = function( element, data, handler) {
    //console.log('setting handler');
    //console.log(element.tagName);
    
    $(element).unbind('click').bind('click', data, function(e) {
        e.preventDefault();
        
        //console.log('click!');
        
        if (this.mouseDown && (!this.dragging)) {
            //console.log('click not dragging!');
            handler(e);
        }
        
        this.dragging = false;
        this.mouseDown = false;
    });
}

// drawLeafsOnePage()
//______________________________________________________________________________
GnuBook.prototype.drawLeafsOnePage = function() {
    //alert('drawing leafs!');
    this.timer = null;


    var scrollTop = $('#GBcontainer').attr('scrollTop');
    var scrollBottom = scrollTop + $('#GBcontainer').height();
    //console.log('top=' + scrollTop + ' bottom='+scrollBottom);
    
    var indicesToDisplay = [];
    
    var i;
    var leafTop = 0;
    var leafBottom = 0;
    for (i=0; i<this.numLeafs; i++) {
        var height  = parseInt(this._getPageHeight(i)/this.reduce); 
    
        leafBottom += height;
        //console.log('leafTop = '+leafTop+ ' pageH = ' + this.pageH[i] + 'leafTop>=scrollTop=' + (leafTop>=scrollTop));
        var topInView    = (leafTop >= scrollTop) && (leafTop <= scrollBottom);
        var bottomInView = (leafBottom >= scrollTop) && (leafBottom <= scrollBottom);
        var middleInView = (leafTop <=scrollTop) && (leafBottom>=scrollBottom);
        if (topInView | bottomInView | middleInView) {
            //console.log('displayed: ' + this.displayedIndices);
            //console.log('to display: ' + i);
            indicesToDisplay.push(i);
        }
        leafTop += height +10;      
        leafBottom += 10;
    }

    var firstIndexToDraw  = indicesToDisplay[0];
    this.firstIndex      = firstIndexToDraw;
    
    // Update hash, but only if we're currently displaying a leaf
    // Hack that fixes #365790
    if (this.displayedIndices.length > 0) {
        this.updateLocationHash();
    }

    if ((0 != firstIndexToDraw) && (1 < this.reduce)) {
        firstIndexToDraw--;
        indicesToDisplay.unshift(firstIndexToDraw);
    }
    
    var lastIndexToDraw = indicesToDisplay[indicesToDisplay.length-1];
    if ( ((this.numLeafs-1) != lastIndexToDraw) && (1 < this.reduce) ) {
        indicesToDisplay.push(lastIndexToDraw+1);
    }
    
    leafTop = 0;
    var i;
    for (i=0; i<firstIndexToDraw; i++) {
        leafTop += parseInt(this._getPageHeight(i)/this.reduce) +10;
    }

    //var viewWidth = $('#GBpageview').width(); //includes scroll bar width
    var viewWidth = $('#GBcontainer').attr('scrollWidth');


    for (i=0; i<indicesToDisplay.length; i++) {
        var index = indicesToDisplay[i];    
        var height  = parseInt(this._getPageHeight(index)/this.reduce); 

        if(-1 == jQuery.inArray(indicesToDisplay[i], this.displayedIndices)) {            
            var width   = parseInt(this._getPageWidth(index)/this.reduce); 
            //console.log("displaying leaf " + indicesToDisplay[i] + ' leafTop=' +leafTop);
            var div = document.createElement("div");
            div.className = 'GBpagediv1up';
            div.id = 'pagediv'+index;
            div.style.position = "absolute";
            $(div).css('top', leafTop + 'px');
            var left = (viewWidth-width)>>1;
            if (left<0) left = 0;
            $(div).css('left', left+'px');
            $(div).css('width', width+'px');
            $(div).css('height', height+'px');
            //$(div).text('loading...');
            
            this.setDragHandler(div);
            
            $('#GBpageview').append(div);

            var img = document.createElement("img");
            img.src = this._getPageURI(index, this.reduce, 0);
            $(img).css('width', width+'px');
            $(img).css('height', height+'px');
            $(div).append(img);

        } else {
            //console.log("not displaying " + indicesToDisplay[i] + ' score=' + jQuery.inArray(indicesToDisplay[i], this.displayedIndices));            
        }

        leafTop += height +10;

    }
    
    for (i=0; i<this.displayedIndices.length; i++) {
        if (-1 == jQuery.inArray(this.displayedIndices[i], indicesToDisplay)) {
            var index = this.displayedIndices[i];
            //console.log('Removing leaf ' + index);
            //console.log('id='+'#pagediv'+index+ ' top = ' +$('#pagediv'+index).css('top'));
            $('#pagediv'+index).remove();
        } else {
            //console.log('NOT Removing leaf ' + this.displayedIndices[i]);
        }
    }
    
    this.displayedIndices = indicesToDisplay.slice();
    this.updateSearchHilites();
    
    if (null != this.getPageNum(firstIndexToDraw))  {
        $("#GBpagenum").val(this.getPageNum(this.currentIndex()));
    } else {
        $("#GBpagenum").val('');
    }
            
    this.updateToolbarZoom(this.reduce);
    
}

// drawLeafsThumbnail()
//______________________________________________________________________________
GnuBook.prototype.drawLeafsThumbnail = function() {
    //alert('drawing leafs!');
    this.timer = null;

	var viewWidth = $('#GBcontainer').attr('scrollWidth') - 20; // width minus buffer
	
    //console.log('top=' + scrollTop + ' bottom='+scrollBottom);

	var i;
	var leafWidth;
	var leafHeight;
	var rightPos = 0;
	var bottomPos = 0;
	var maxRight = 0;
	var currentRow = 0;
	var leafIndex = 0;
	var leafMap = [];
	
	for (i=0; i<this.numLeafs; i++) {
		leafWidth = parseInt(this.getPageWidth(i)/this.reduce, 10);
		if (rightPos + (leafWidth + this.padding) > viewWidth){
			currentRow++;
			rightPos = 0;
			leafIndex = 0;
		}
	
		if (leafMap[currentRow]===undefined) { leafMap[currentRow] = {}; }
		if (leafMap[currentRow].leafs===undefined) {
			leafMap[currentRow].leafs = [];
			leafMap[currentRow].height = 0;
			leafMap[currentRow].top = 0;
		}
		leafMap[currentRow].leafs[leafIndex] = {};
		leafMap[currentRow].leafs[leafIndex].num = i;
		leafMap[currentRow].leafs[leafIndex].left = rightPos;

		leafHeight = parseInt(this.getPageHeight(leafMap[currentRow].leafs[leafIndex].num)/this.reduce, 10);
		if (leafHeight > leafMap[currentRow].height) { leafMap[currentRow].height = leafHeight; }
		if (leafIndex===0) { bottomPos += this.padding + leafMap[currentRow].height; }
		rightPos += leafWidth + this.padding;
		if (rightPos > maxRight) { maxRight = rightPos; }
		leafIndex++;
	}
	
	// reset the bottom position based on thumbnails
	$('#GBpageview').height(bottomPos);
	
	var pageViewBuffer = Math.floor(($('#GBcontainer').attr('scrollWidth') - maxRight) / 2) - 14;	
	var scrollTop = $('#GBcontainer').attr('scrollTop');
    var scrollBottom = scrollTop + $('#GBcontainer').height();

	var leafTop = 0;
	var leafBottom = 0;
	var rowsToDisplay = [];

    for (i=0; i<leafMap.length; i++) {
		leafBottom += this.padding + leafMap[i].height;
        var topInView    = (leafTop >= scrollTop) && (leafTop <= scrollBottom);
        var bottomInView = (leafBottom >= scrollTop) && (leafBottom <= scrollBottom);
        var middleInView = (leafTop <=scrollTop) && (leafBottom>=scrollBottom);
        if (topInView | bottomInView | middleInView) {
            //console.log('row to display: ' + j);
			rowsToDisplay.push(i);
        }
		if(leafTop > leafMap[i].top) { leafMap[i].top = leafTop; }
		leafTop = leafBottom;
    }
	
	var firstRow = rowsToDisplay[0];
	var lastRow = rowsToDisplay[rowsToDisplay.length-1];
	var rowBuffer = 4;
	for (i=1; i<rowBuffer+1; i++) {
		if (firstRow-i >= 0) { rowsToDisplay.unshift(firstRow-i); }
		if (lastRow+i < leafMap.length) { rowsToDisplay.push(lastRow+i); }
	}

    // Update hash, but only if we're currently displaying a leaf
    // Hack that fixes #365790
    if (this.displayedRows.length > 0) {
        this.updateLocationHash();
    }

	var j;
	var row;
	var left;
	var index;
	var div;
	var link;
	var img;
    for (i=0; i<rowsToDisplay.length; i++) {
		if (-1 == jQuery.inArray(rowsToDisplay[i], this.displayedRows)) {    
			row = rowsToDisplay[i];


			for (j=0; j<leafMap[row].leafs.length; j++) {
				index = leafMap[row].leafs[j].num;
				
				leafWidth = parseInt(this.getPageWidth(index)/this.reduce, 10);
				leafHeight = parseInt(this.getPageHeight(index)/this.reduce, 10);
				leafTop = leafMap[row].top;
				left = leafMap[row].leafs[j].left + pageViewBuffer;
			
	            div = document.createElement("div");
	            div.id = 'pagediv'+index;
	            div.style.position = "absolute";
			    div.className = "GBpagedivthumb";				

				left += this.padding;
				$(div).css('top', leafTop + 'px');
	            $(div).css('left', left+'px');
	            $(div).css('width', leafWidth+'px');
	            $(div).css('height', leafHeight+'px');
	            //$(div).text('loading...');

				// link to page in single page mode
				link = document.createElement("a");
				link.href = '#page/' + (this.getPageNum(index)) +'/mode/1up' ;
	            $(div).append(link);

	            $('#GBpageview').append(div);

	            img = document.createElement("img");
	            img.src = this.getPageURI(index);
	            $(img).css('width', leafWidth+'px');
	            $(img).css('height', leafHeight+'px');
				img.style.border = "0";
	            $(link).append(img);
				//console.log('displaying thumbnail: ' + leafMap[j]);
			} 
		}
    }


	// remove previous highlights
	if ($('.GBpagedivthumb_highlight').length>0) {
		div = $('.GBpagedivthumb_highlight')
		div.attr({className: 'GBpagedivthumb' });
	}
	// highlight current page
	$('#pagediv'+this.currentIndex()).attr({className: 'GBpagedivthumb_highlight' });
	
	var k;
	for (i=0; i<this.displayedRows.length; i++) {
		if (-1 == jQuery.inArray(this.displayedRows[i], rowsToDisplay)) {
			row = this.displayedRows[i];
			for (k=0; k<leafMap[row].leafs.length; k++) {
				index = leafMap[row].leafs[k].num;
				//console.log('Removing leaf ' + index);
			    $('#pagediv'+index).remove();
			}
		} else {
			
			//console.log('NOT Removing leaf ' + this.displayedIndices[i]);
		}
	}

    this.displayedRows = rowsToDisplay.slice();

    if (null !== this.getPageNum(this.currentIndex()))  {
        $("#GBpagenum").val(this.getPageNum(this.currentIndex()));
    } else {
        $("#GBpagenum").val('');
    }
            
    this.updateToolbarZoom(this.reduce);  
}

// drawLeafsTwoPage()
//______________________________________________________________________________
GnuBook.prototype.drawLeafsTwoPage = function() {
    var scrollTop = $('#GBtwopageview').attr('scrollTop');
    var scrollBottom = scrollTop + $('#GBtwopageview').height();
    
    // $$$ we should use calculated values in this.twoPage (recalc if necessary)
    
    var indexL = this.twoPage.currentIndexL;
        
    var heightL  = this._getPageHeight(indexL); 
    var widthL   = this._getPageWidth(indexL);

    var leafEdgeWidthL = this.leafEdgeWidth(indexL);
    var leafEdgeWidthR = this.twoPage.edgeWidth - leafEdgeWidthL;
    //var bookCoverDivWidth = this.twoPage.width*2 + 20 + this.twoPage.edgeWidth; // $$$ hardcoded cover width
    var bookCoverDivWidth = this.twoPage.bookCoverDivWidth;
    //console.log(leafEdgeWidthL);

    var middle = this.twoPage.middle; // $$$ getter instead?
    var top = this.twoPageTop();
    var bookCoverDivLeft = this.twoPage.bookCoverDivLeft;

    this.twoPage.scaledWL = this.getPageWidth2UP(indexL);
    this.twoPage.gutter = this.twoPageGutter();
    
    this.prefetchImg(indexL);
    $(this.prefetchedImgs[indexL]).css({
        position: 'absolute',
        left: this.twoPage.gutter-this.twoPage.scaledWL+'px',
        right: '',
        top:    top+'px',
        backgroundColor: this.getPageBackgroundColor(indexL),
        height: this.twoPage.height +'px', // $$$ height forced the same for both pages
        width:  this.twoPage.scaledWL + 'px',
        borderRight: '1px solid black',
        zIndex: 2
    }).appendTo('#GBtwopageview');
    
    var indexR = this.twoPage.currentIndexR;
    var heightR  = this._getPageHeight(indexR); 
    var widthR   = this._getPageWidth(indexR);

    // $$$ should use getwidth2up?
    //var scaledWR = this.twoPage.height*widthR/heightR;
    this.twoPage.scaledWR = this.getPageWidth2UP(indexR);
    this.prefetchImg(indexR);
    $(this.prefetchedImgs[indexR]).css({
        position: 'absolute',
        left:   this.twoPage.gutter+'px',
        right: '',
        top:    top+'px',
        backgroundColor: this.getPageBackgroundColor(indexR),
        height: this.twoPage.height + 'px', // $$$ height forced the same for both pages
        width:  this.twoPage.scaledWR + 'px',
        borderLeft: '1px solid black',
        zIndex: 2
    }).appendTo('#GBtwopageview');
        

    this.displayedIndices = [this.twoPage.currentIndexL, this.twoPage.currentIndexR];
    this.setMouseHandlers2UP();
    this.twoPageSetCursor();

    this.updatePageNumBox2UP();
    this.updateToolbarZoom(this.reduce);
    
    // this.twoPagePlaceFlipAreas();  // No longer used

}

// updatePageNumBox2UP
//______________________________________________________________________________
GnuBook.prototype.updatePageNumBox2UP = function() {
    if (null != this.getPageNum(this.twoPage.currentIndexL))  {
        $("#GBpagenum").val(this.getPageNum(this.currentIndex()));
    } else {
        $("#GBpagenum").val('');
    }
    this.updateLocationHash();
}

// loadLeafs()
//______________________________________________________________________________
GnuBook.prototype.loadLeafs = function() {


    var self = this;
    if (null == this.timer) {
        this.timer=setTimeout(function(){self.drawLeafs()},250);
    } else {
        clearTimeout(this.timer);
        this.timer=setTimeout(function(){self.drawLeafs()},250);    
    }
}

// zoom(direction)
//
// Pass 1 to zoom in, anything else to zoom out
//______________________________________________________________________________
GnuBook.prototype.zoom = function(direction) {
    switch (this.mode) {
        case this.constMode1up:
            return this.zoom1up(direction);
        case this.constMode2up:
            return this.zoom2up(direction);
    }
}

// zoom1up(dir)
//______________________________________________________________________________
GnuBook.prototype.zoom1up = function(dir) {

    if (2 == this.mode) {     //can only zoom in 1-page mode
        this.switchMode(1);
        return;
    }
    
    // $$$ with flexible zoom we could "snap" to /2 page reductions
    //     for better scaling
    if (1 == dir) {
        if (this.reduce <= 0.5) return;
        this.reduce*=0.5;           //zoom in
    } else {
        if (this.reduce >= 8) return;
        this.reduce*=2;             //zoom out
    }

    this.pageScale = this.reduce; // preserve current reduce
    this.resizePageView();

    $('#GBpageview').empty()
    this.displayedIndices = [];
    this.loadLeafs();
    
    this.updateToolbarZoom(this.reduce);
    
    // Recalculate search hilites
    this.removeSearchHilites(); 
    this.updateSearchHilites();

}

// resizePageView()
//______________________________________________________________________________
GnuBook.prototype.resizePageView = function() {
    var i;
    var viewHeight = 0;
    //var viewWidth  = $('#GBcontainer').width(); //includes scrollBar
    var viewWidth  = $('#GBcontainer').attr('clientWidth');   

    var oldScrollTop  = $('#GBcontainer').attr('scrollTop');
    var oldScrollLeft = $('#GBcontainer').attr('scrollLeft');
    var oldPageViewHeight = $('#GBpageview').height();
    var oldPageViewWidth = $('#GBpageview').width();
    
    var oldCenterY = this.centerY1up();
    var oldCenterX = this.centerX1up();
    
    if (0 != oldPageViewHeight) {
        var scrollRatio = oldCenterY / oldPageViewHeight;
    } else {
        var scrollRatio = 0;
    }
    
    for (i=0; i<this.numLeafs; i++) {
        viewHeight += parseInt(this._getPageHeight(i)/this.reduce) + this.padding; 
        var width = parseInt(this._getPageWidth(i)/this.reduce);
        if (width>viewWidth) viewWidth=width;
    }
    $('#GBpageview').height(viewHeight);
    $('#GBpageview').width(viewWidth);    

    var newCenterY = scrollRatio*viewHeight;
    var newTop = Math.max(0, Math.floor( newCenterY - $('#GBcontainer').height()/2 ));
    $('#GBcontainer').attr('scrollTop', newTop);
    
    // We use clientWidth here to avoid miscalculating due to scroll bar
    var newCenterX = oldCenterX * (viewWidth / oldPageViewWidth);
    var newLeft = newCenterX - $('#GBcontainer').attr('clientWidth') / 2;
    newLeft = Math.max(newLeft, 0);
    $('#GBcontainer').attr('scrollLeft', newLeft);
    //console.log('oldCenterX ' + oldCenterX + ' newCenterX ' + newCenterX + ' newLeft ' + newLeft);
    
    //this.centerPageView();
    this.loadLeafs();
    
    // Not really needed until there is 1up autofit
    this.removeSearchHilites();
    this.updateSearchHilites();
}

// centerX1up()
//______________________________________________________________________________
// Returns the current offset of the viewport center in scaled document coordinates.
GnuBook.prototype.centerX1up = function() {
    var centerX;
    if ($('#GBpageview').width() < $('#GBcontainer').attr('clientWidth')) { // fully shown
        centerX = $('#GBpageview').width();
    } else {
        centerX = $('#GBcontainer').attr('scrollLeft') + $('#GBcontainer').attr('clientWidth') / 2;
    }
    centerX = Math.floor(centerX);
    return centerX;
}

// centerY1up()
//______________________________________________________________________________
// Returns the current offset of the viewport center in scaled document coordinates.
GnuBook.prototype.centerY1up = function() {
    var centerY = $('#GBcontainer').attr('scrollTop') + $('#GBcontainer').height() / 2;
    return Math.floor(centerY);
}

// centerPageView()
//______________________________________________________________________________
GnuBook.prototype.centerPageView = function() {

    var scrollWidth  = $('#GBcontainer').attr('scrollWidth');
    var clientWidth  =  $('#GBcontainer').attr('clientWidth');
    //console.log('sW='+scrollWidth+' cW='+clientWidth);
    if (scrollWidth > clientWidth) {
        $('#GBcontainer').attr('scrollLeft', (scrollWidth-clientWidth)/2);
    }

}

// zoom2up(direction)
//______________________________________________________________________________
GnuBook.prototype.zoom2up = function(direction) {

    // Hard stop autoplay
    this.stopFlipAnimations();
    
    // Get new zoom state    
    var newZoom = this.twoPageNextReduce(this.reduce, direction);
    if ((this.reduce == newZoom.reduce) && (this.twoPage.autofit == newZoom.autofit)) {
        return;
    }
    this.twoPage.autofit = newZoom.autofit;
    this.reduce = newZoom.reduce;
	this.pageScale = this.reduce; // preserve current reduce
	
    // Preserve view center position
    var oldCenter = this.twoPageGetViewCenter();
    
    // If zooming in, reload imgs.  DOM elements will be removed by prepareTwoPageView
    // $$$ An improvement would be to use the low res image until the larger one is loaded.
    if (1 == direction) {
        for (var img in this.prefetchedImgs) {
            delete this.prefetchedImgs[img];
        }
    }
    
    // Prepare view with new center to minimize visual glitches
    this.prepareTwoPageView(oldCenter.percentageX, oldCenter.percentageY);
}


// quantizeReduce(reduce)
//______________________________________________________________________________
// Quantizes the given reduction factor to closest power of two from set from 12.5% to 200%
GnuBook.prototype.quantizeReduce = function(reduce) {
    var quantized = this.reductionFactors[0];
    var distance = Math.abs(reduce - quantized);
    for (var i = 1; i < this.reductionFactors.length; i++) {
        newDistance = Math.abs(reduce - this.reductionFactors[i]);
        if (newDistance < distance) {
            distance = newDistance;
            quantized = this.reductionFactors[i];
        }
    }
    
    return quantized;
}

// twoPageNextReduce()
//______________________________________________________________________________
// Returns the next reduction level
GnuBook.prototype.twoPageNextReduce = function(reduce, direction) {
    var result = {};
    var autofitReduce = this.twoPageGetAutofitReduce();

    if (0 == direction) { // autofit
        result.autofit = true;
        result.reduce = autofitReduce;
        
    } else if (1 == direction) { // zoom in
        var newReduce = this.reductionFactors[0];
    
        for (var i = 1; i < this.reductionFactors.length; i++) {
            if (this.reductionFactors[i] < reduce) {
                newReduce = this.reductionFactors[i];
            }
        }
        
        if (!this.twoPage.autofit && (autofitReduce < reduce && autofitReduce > newReduce)) {
            // use autofit
            result.autofit = true;
            result.reduce = autofitReduce;
        } else {        
            result.autofit = false;
            result.reduce = newReduce;
        }
        
    } else { // zoom out
        var lastIndex = this.reductionFactors.length - 1;
        var newReduce = this.reductionFactors[lastIndex];
        
        for (var i = lastIndex; i >= 0; i--) {
            if (this.reductionFactors[i] > reduce) {
                newReduce = this.reductionFactors[i];
            }
        }
         
        if (!this.twoPage.autofit && (autofitReduce > reduce && autofitReduce < newReduce)) {
            // use autofit
            result.autofit = true;
            result.reduce = autofitReduce;
        } else {
            result.autofit = false;
            result.reduce = newReduce;
        }
    }
    
    return result;
}

// jumpToPage()
//______________________________________________________________________________
// Attempts to jump to page.  Returns true if page could be found, false otherwise.
GnuBook.prototype.jumpToPage = function(pageNum) {

    var pageIndex = this.getPageIndex(pageNum);

    if ('undefined' != typeof(pageIndex)) {
        var leafTop = 0;
        var h;
        this.jumpToIndex(pageIndex);
        $('#GBcontainer').attr('scrollTop', leafTop);
        return true;
    }
    
    // Page not found
    return false;
}

// jumpToIndex()
//______________________________________________________________________________
GnuBook.prototype.jumpToIndex = function(index, pageX, pageY) {

    if (2 == this.mode) {
        this.autoStop();
        
        // By checking against min/max we do nothing if requested index
        // is current
        if (index < Math.min(this.twoPage.currentIndexL, this.twoPage.currentIndexR)) {
            this.flipBackToIndex(index);
        } else if (index > Math.max(this.twoPage.currentIndexL, this.twoPage.currentIndexR)) {
            this.flipFwdToIndex(index);
        }

    } else if (3 == this.mode){	
		var viewWidth = $('#GBcontainer').attr('scrollWidth') - 20; // width minus buffer
		var i;
		var leafWidth = 0;
		var leafHeight = 0;
		var rightPos = 0;
		var bottomPos = 0;
		var rowHeight = 0;
		var leafTop = 0;
		var leafIndex = 0;

		for (i=0; i<(index+1); i++) {
			leafWidth = parseInt(this.getPageWidth(i)/this.reduce, 10);
			if (rightPos + (leafWidth + this.padding) > viewWidth){
				rightPos = 0;
				rowHeight = 0;
				leafIndex = 0;
			}
			leafHeight = parseInt(this.getPageHeight(i)/this.reduce, 10);
			if(leafHeight > rowHeight) { rowHeight = leafHeight; }
			if (leafIndex==0) { leafTop = bottomPos; }
			if (leafIndex==0) { bottomPos += this.padding + rowHeight; }
			rightPos += leafWidth + this.padding;
			leafIndex++;
		}
		this.firstIndex=index;
		if ($('#GBcontainer').attr('scrollTop') == leafTop) {
			this.loadLeafs();
		} else {
	        $('#GBcontainer').animate({scrollTop: leafTop },'fast');	
		}
	} else {        
        var i;
        var leafTop = 0;
        var leafLeft = 0;
        var h;
        for (i=0; i<index; i++) {
            h = parseInt(this._getPageHeight(i)/this.reduce); 
            leafTop += h + this.padding;
        }
        
        if (pageY) {
            //console.log('pageY ' + pageY);
            var offset = parseInt( (pageY) / this.reduce);
            offset -= $('#GBcontainer').attr('clientHeight') >> 1;
            //console.log( 'jumping to ' + leafTop + ' ' + offset);
            leafTop += offset;
        }
        
        if (pageX) {
            var offset = parseInt( (pageX) / this.reduce);
            offset -= $('#GBcontainer').attr('clientWidth') >> 1;
            leafLeft += offset;
        }   

        //$('#GBcontainer').attr('scrollTop', leafTop);
        $('#GBcontainer').animate({scrollTop: leafTop, scrollLeft: leafLeft },'fast');
    }
}


// switchMode()
//______________________________________________________________________________
GnuBook.prototype.switchMode = function(mode) {

    //console.log('  asked to switch to mode ' + mode + ' from ' + this.mode);
    
    if (mode == this.mode) return;
    
    if (!this.canSwitchToMode(mode)) {
        return;
    }

    this.autoStop();
    this.removeSearchHilites();

    this.mode = mode;
    this.switchToolbarMode(mode);

	// reinstate scale if moving from thumbnail view
	if (this.pageScale != this.reduce) this.reduce = this.pageScale;
    
    // $$$ TODO preserve center of view when switching between mode
    //     See https://bugs.edge.launchpad.net/gnubook/+bug/416682

    if (1 == mode) {
        this.reduce = this.quantizeReduce(this.reduce);
        this.prepareOnePageView();
    } else if (3 == mode) {
	    this.reduce = this.quantizeReduce(this.reduce);
        this.prepareThumbnailView();
		this.jumpToIndex(this.currentIndex());
    } else {
        this.twoPage.autofit = false; // Take zoom level from other mode
        this.reduce = this.quantizeReduce(this.reduce);
        this.prepareTwoPageView();
        this.twoPageCenterView(0.5, 0.5); // $$$ TODO preserve center
    }

}

//prepareOnePageView()
//______________________________________________________________________________
GnuBook.prototype.prepareOnePageView = function() {

    // var startLeaf = this.displayedIndices[0];
    var startLeaf = this.currentIndex();
    
    $('#GBcontainer').empty();
    $('#GBcontainer').css({
        overflowY: 'scroll',
        overflowX: 'auto'
    });
    
    var gbPageView = $("#GBcontainer").append("<div id='GBpageview'></div>");
    
    this.resizePageView();
    
    this.jumpToIndex(startLeaf);
    this.displayedIndices = [];
    
    this.drawLeafsOnePage();
        
    // Bind mouse handlers
    // Disable mouse click to avoid selected/highlighted page images - bug 354239
    gbPageView.bind('mousedown', function(e) {
        // $$$ check here for right-click and don't disable.  Also use jQuery style
        //     for stopping propagation. See https://bugs.edge.launchpad.net/gnubook/+bug/362626
        return false;
    })
    // Special hack for IE7
    gbPageView[0].onselectstart = function(e) { return false; };
}

//prepareThumbnailView()
//______________________________________________________________________________
GnuBook.prototype.prepareThumbnailView = function() {

    // var startLeaf = this.displayedIndices[0];
    var startLeaf = this.currentIndex();
    this.reduce = this.thumbScale;

    $('#GBcontainer').empty();
    $('#GBcontainer').css({
        overflowY: 'scroll',
        overflowX: 'auto'
    });
    
    var gbPageView = $("#GBcontainer").append("<div id='GBpageview'></div>");
    
    this.resizePageView();
    
	this.displayedRows = [];
    this.drawLeafsThumbnail();
        
    // Bind mouse handlers
    // Disable mouse click to avoid selected/highlighted page images - bug 354239
    gbPageView.bind('mousedown', function(e) {
        // $$$ check here for right-click and don't disable.  Also use jQuery style
        //     for stopping propagation. See https://bugs.edge.launchpad.net/gnubook/+bug/362626
        return false;
    })
    // Special hack for IE7
    gbPageView[0].onselectstart = function(e) { return false; };
}

// prepareTwoPageView()
//______________________________________________________________________________
// Some decisions about two page view:
//
// Both pages will be displayed at the same height, even if they were different physical/scanned
// sizes.  This simplifies the animation (from a design as well as technical standpoint).  We
// examine the page aspect ratios (in calculateSpreadSize) and use the page with the most "normal"
// aspect ratio to determine the height.
//
// The two page view div is resized to keep the middle of the book in the middle of the div
// even as the page sizes change.  To e.g. keep the middle of the book in the middle of the GBcontent
// div requires adjusting the offset of GBtwpageview and/or scrolling in GBcontent.
GnuBook.prototype.prepareTwoPageView = function(centerPercentageX, centerPercentageY) {
    $('#GBcontainer').empty();
    $('#GBcontainer').css('overflow', 'auto');
        
    // We want to display two facing pages.  We may be missing
    // one side of the spread because it is the first/last leaf,
    // foldouts, missing pages, etc

    //var targetLeaf = this.displayedIndices[0];
    var targetLeaf = this.firstIndex;

    if (targetLeaf < this.firstDisplayableIndex()) {
        targetLeaf = this.firstDisplayableIndex();
    }
    
    if (targetLeaf > this.lastDisplayableIndex()) {
        targetLeaf = this.lastDisplayableIndex();
    }
    
    //this.twoPage.currentIndexL = null;
    //this.twoPage.currentIndexR = null;
    //this.pruneUnusedImgs();
    
    var currentSpreadIndices = this.getSpreadIndices(targetLeaf);
    this.twoPage.currentIndexL = currentSpreadIndices[0];
    this.twoPage.currentIndexR = currentSpreadIndices[1];
    this.firstIndex = this.twoPage.currentIndexL;
    
    this.calculateSpreadSize(); //sets twoPage.width, twoPage.height and others

    this.pruneUnusedImgs();
    this.prefetch(); // Preload images or reload if scaling has changed

    //console.dir(this.twoPage);
    
    // Add the two page view
    // $$$ Can we get everything set up and then append?
    $('#GBcontainer').append('<div id="GBtwopageview"></div>');

    // $$$ calculate first then set
    $('#GBtwopageview').css( {
        height: this.twoPage.totalHeight + 'px',
        width: this.twoPage.totalWidth + 'px',
        position: 'absolute'
        });
        
    // If there will not be scrollbars (e.g. when zooming out) we center the book
    // since otherwise the book will be stuck off-center
    if (this.twoPage.totalWidth < $('#GBcontainer').attr('clientWidth')) {
        centerPercentageX = 0.5;
    }
    if (this.twoPage.totalHeight < $('#GBcontainer').attr('clientHeight')) {
        centerPercentageY = 0.5;
    }
        
    this.twoPageCenterView(centerPercentageX, centerPercentageY);
    
    this.twoPage.coverDiv = document.createElement('div');
    $(this.twoPage.coverDiv).attr('id', 'GBbookcover').css({
        border: '1px solid rgb(68, 25, 17)',
        width:  this.twoPage.bookCoverDivWidth + 'px',
        height: this.twoPage.bookCoverDivHeight+'px',
        visibility: 'visible',
        position: 'absolute',
        backgroundColor: '#663929',
        left: this.twoPage.bookCoverDivLeft + 'px',
        top: this.twoPage.bookCoverDivTop+'px',
        MozBorderRadiusTopleft: '7px',
        MozBorderRadiusTopright: '7px',
        MozBorderRadiusBottomright: '7px',
        MozBorderRadiusBottomleft: '7px'
    }).appendTo('#GBtwopageview');
    
    this.leafEdgeR = document.createElement('div');
    this.leafEdgeR.className = 'leafEdgeR'; // $$$ the static CSS should be moved into the .css file
    $(this.leafEdgeR).css({
        borderStyle: 'solid solid solid none',
        borderColor: 'rgb(51, 51, 34)',
        borderWidth: '1px 1px 1px 0px',
        background: 'transparent url(' + this.imagesBaseURL + 'right_edges.png) repeat scroll 0% 0%',
        width: this.twoPage.leafEdgeWidthR + 'px',
        height: this.twoPage.height-1 + 'px',
        /*right: '10px',*/
        left: this.twoPage.gutter+this.twoPage.scaledWR+'px',
        top: this.twoPage.bookCoverDivTop+this.twoPage.coverInternalPadding+'px',
        position: 'absolute'
    }).appendTo('#GBtwopageview');
    
    this.leafEdgeL = document.createElement('div');
    this.leafEdgeL.className = 'leafEdgeL';
    $(this.leafEdgeL).css({ // $$$ static CSS should be moved to file
        borderStyle: 'solid none solid solid',
        borderColor: 'rgb(51, 51, 34)',
        borderWidth: '1px 0px 1px 1px',
        background: 'transparent url(' + this.imagesBaseURL + 'left_edges.png) repeat scroll 0% 0%',
        width: this.twoPage.leafEdgeWidthL + 'px',
        height: this.twoPage.height-1 + 'px',
        left: this.twoPage.bookCoverDivLeft+this.twoPage.coverInternalPadding+'px',
        top: this.twoPage.bookCoverDivTop+this.twoPage.coverInternalPadding+'px',    
        position: 'absolute'
    }).appendTo('#GBtwopageview');

    div = document.createElement('div');
    $(div).attr('id', 'GBbookspine').css({
        border:          '1px solid rgb(68, 25, 17)',
        width:           this.twoPage.bookSpineDivWidth+'px',
        height:          this.twoPage.bookSpineDivHeight+'px',
        position:        'absolute',
        backgroundColor: 'rgb(68, 25, 17)',
        left:            this.twoPage.bookSpineDivLeft+'px',
        top:             this.twoPage.bookSpineDivTop+'px'
    }).appendTo('#GBtwopageview');
    
    var self = this; // for closure
    
    /* Flip areas no longer used
    this.twoPage.leftFlipArea = document.createElement('div');
    this.twoPage.leftFlipArea.className = 'GBfliparea';
    $(this.twoPage.leftFlipArea).attr('id', 'GBleftflip').css({
        border: '0',
        width:  this.twoPageFlipAreaWidth() + 'px',
        height: this.twoPageFlipAreaHeight() + 'px',
        position: 'absolute',
        left:   this.twoPageLeftFlipAreaLeft() + 'px',
        top:    this.twoPageFlipAreaTop() + 'px',
        cursor: 'w-resize',
        zIndex: 100
    }).bind('click', function(e) {
        self.left();
    }).bind('mousedown', function(e) {
        e.preventDefault();
    }).appendTo('#GBtwopageview');
    
    this.twoPage.rightFlipArea = document.createElement('div');
    this.twoPage.rightFlipArea.className = 'GBfliparea';
    $(this.twoPage.rightFlipArea).attr('id', 'GBrightflip').css({
        border: '0',
        width:  this.twoPageFlipAreaWidth() + 'px',
        height: this.twoPageFlipAreaHeight() + 'px',
        position: 'absolute',
        left:   this.twoPageRightFlipAreaLeft() + 'px',
        top:    this.twoPageFlipAreaTop() + 'px',
        cursor: 'e-resize',
        zIndex: 100
    }).bind('click', function(e) {
        self.right();
    }).bind('mousedown', function(e) {
        e.preventDefault();
    }).appendTo('#GBtwopageview');
    */
    
    this.prepareTwoPagePopUp();
    
    this.displayedIndices = [];
    
    //this.indicesToDisplay=[firstLeaf, firstLeaf+1];
    //console.log('indicesToDisplay: ' + this.indicesToDisplay[0] + ' ' + this.indicesToDisplay[1]);
    
    this.drawLeafsTwoPage();
    this.updateToolbarZoom(this.reduce);
    
    this.prefetch();

    this.removeSearchHilites();
    this.updateSearchHilites();

}

// prepareTwoPagePopUp()
//
// This function prepares the "View Page n" popup that shows while the mouse is
// over the left/right "stack of sheets" edges.  It also binds the mouse
// events for these divs.
//______________________________________________________________________________
GnuBook.prototype.prepareTwoPagePopUp = function() {

    this.twoPagePopUp = document.createElement('div');
    $(this.twoPagePopUp).css({
        border: '1px solid black',
        padding: '2px 6px',
        position: 'absolute',
        fontFamily: 'sans-serif',
        fontSize: '14px',
        zIndex: '1000',
        backgroundColor: 'rgb(255, 255, 238)',
        opacity: 0.85
    }).appendTo('#GBcontainer');
    $(this.twoPagePopUp).hide();
    
    $(this.leafEdgeL).add(this.leafEdgeR).bind('mouseenter', this, function(e) {
        $(e.data.twoPagePopUp).show();
    });

    $(this.leafEdgeL).add(this.leafEdgeR).bind('mouseleave', this, function(e) {
        $(e.data.twoPagePopUp).hide();
    });

    $(this.leafEdgeL).bind('click', this, function(e) { 
        e.data.autoStop();
        var jumpIndex = e.data.jumpIndexForLeftEdgePageX(e.pageX);
        e.data.jumpToIndex(jumpIndex);
    });

    $(this.leafEdgeR).bind('click', this, function(e) { 
        e.data.autoStop();
        var jumpIndex = e.data.jumpIndexForRightEdgePageX(e.pageX);
        e.data.jumpToIndex(jumpIndex);    
    });

    $(this.leafEdgeR).bind('mousemove', this, function(e) {

        var jumpIndex = e.data.jumpIndexForRightEdgePageX(e.pageX);
        $(e.data.twoPagePopUp).text('View ' + e.data.getPageName(jumpIndex));
        
        // $$$ TODO: Make sure popup is positioned so that it is in view
        // (https://bugs.edge.launchpad.net/gnubook/+bug/327456)        
        $(e.data.twoPagePopUp).css({
            left: e.pageX- $('#GBcontainer').offset().left + $('#GBcontainer').scrollLeft() + 20 + 'px',
            top: e.pageY - $('#GBcontainer').offset().top + $('#GBcontainer').scrollTop() + 'px'
        });
    });

    $(this.leafEdgeL).bind('mousemove', this, function(e) {
    
        var jumpIndex = e.data.jumpIndexForLeftEdgePageX(e.pageX);
        $(e.data.twoPagePopUp).text('View '+ e.data.getPageName(jumpIndex));

        // $$$ TODO: Make sure popup is positioned so that it is in view
        //           (https://bugs.edge.launchpad.net/gnubook/+bug/327456)        
        $(e.data.twoPagePopUp).css({
            left: e.pageX - $('#GBcontainer').offset().left + $('#GBcontainer').scrollLeft() - $(e.data.twoPagePopUp).width() - 25 + 'px',
            top: e.pageY-$('#GBcontainer').offset().top + $('#GBcontainer').scrollTop() + 'px'
        });
    });
}

// calculateSpreadSize()
//______________________________________________________________________________
// Calculates 2-page spread dimensions based on this.twoPage.currentIndexL and
// this.twoPage.currentIndexR
// This function sets this.twoPage.height, twoPage.width

GnuBook.prototype.calculateSpreadSize = function() {

    var firstIndex  = this.twoPage.currentIndexL;
    var secondIndex = this.twoPage.currentIndexR;
    //console.log('first page is ' + firstIndex);

    // Calculate page sizes and total leaf width
    var spreadSize;
    if ( this.twoPage.autofit) {    
        spreadSize = this.getIdealSpreadSize(firstIndex, secondIndex);
    } else {
        // set based on reduction factor
        spreadSize = this.getSpreadSizeFromReduce(firstIndex, secondIndex, this.reduce);
    }
    
    // Both pages together
    this.twoPage.height = spreadSize.height;
    this.twoPage.width = spreadSize.width;
    
    // Individual pages
    this.twoPage.scaledWL = this.getPageWidth2UP(firstIndex);
    this.twoPage.scaledWR = this.getPageWidth2UP(secondIndex);
    
    // Leaf edges
    this.twoPage.edgeWidth = spreadSize.totalLeafEdgeWidth; // The combined width of both edges
    this.twoPage.leafEdgeWidthL = this.leafEdgeWidth(this.twoPage.currentIndexL);
    this.twoPage.leafEdgeWidthR = this.twoPage.edgeWidth - this.twoPage.leafEdgeWidthL;
    
    
    // Book cover
    // The width of the book cover div.  The combined width of both pages, twice the width
    // of the book cover internal padding (2*10) and the page edges
    this.twoPage.bookCoverDivWidth = this.twoPage.scaledWL + this.twoPage.scaledWR + 2 * this.twoPage.coverInternalPadding + this.twoPage.edgeWidth;
    // The height of the book cover div
    this.twoPage.bookCoverDivHeight = this.twoPage.height + 2 * this.twoPage.coverInternalPadding;
    
    
    // We calculate the total width and height for the div so that we can make the book
    // spine centered
    var leftGutterOffset = this.gutterOffsetForIndex(firstIndex);
    var leftWidthFromCenter = this.twoPage.scaledWL - leftGutterOffset + this.twoPage.leafEdgeWidthL;
    var rightWidthFromCenter = this.twoPage.scaledWR + leftGutterOffset + this.twoPage.leafEdgeWidthR;
    var largestWidthFromCenter = Math.max( leftWidthFromCenter, rightWidthFromCenter );
    this.twoPage.totalWidth = 2 * (largestWidthFromCenter + this.twoPage.coverInternalPadding + this.twoPage.coverExternalPadding);
    this.twoPage.totalHeight = this.twoPage.height + 2 * (this.twoPage.coverInternalPadding + this.twoPage.coverExternalPadding);
        
    // We want to minimize the unused space in two-up mode (maximize the amount of page
    // shown).  We give width to the leaf edges and these widths change (though the sum
    // of the two remains constant) as we flip through the book.  With the book
    // cover centered and fixed in the GBcontainer div the page images will meet
    // at the "gutter" which is generally offset from the center.
    this.twoPage.middle = this.twoPage.totalWidth >> 1;
    this.twoPage.gutter = this.twoPage.middle + this.gutterOffsetForIndex(firstIndex);
    
    // The left edge of the book cover moves depending on the width of the pages
    // $$$ change to getter
    this.twoPage.bookCoverDivLeft = this.twoPage.gutter - this.twoPage.scaledWL - this.twoPage.leafEdgeWidthL - this.twoPage.coverInternalPadding;
    // The top edge of the book cover stays a fixed distance from the top
    this.twoPage.bookCoverDivTop = this.twoPage.coverExternalPadding;

    // Book spine
    this.twoPage.bookSpineDivHeight = this.twoPage.height + 2*this.twoPage.coverInternalPadding;
    this.twoPage.bookSpineDivLeft = this.twoPage.middle - (this.twoPage.bookSpineDivWidth >> 1);
    this.twoPage.bookSpineDivTop = this.twoPage.bookCoverDivTop;


    this.reduce = spreadSize.reduce; // $$$ really set this here?
}

GnuBook.prototype.getIdealSpreadSize = function(firstIndex, secondIndex) {
    var ideal = {};

    // We check which page is closest to a "normal" page and use that to set the height
    // for both pages.  This means that foldouts and other odd size pages will be displayed
    // smaller than the nominal zoom amount.
    var canon5Dratio = 1.5;
    
    var first = {
        height: this._getPageHeight(firstIndex),
        width: this._getPageWidth(firstIndex)
    }
    
    var second = {
        height: this._getPageHeight(secondIndex),
        width: this._getPageWidth(secondIndex)
    }
    
    var firstIndexRatio  = first.height / first.width;
    var secondIndexRatio = second.height / second.width;
    //console.log('firstIndexRatio = ' + firstIndexRatio + ' secondIndexRatio = ' + secondIndexRatio);

    var ratio;
    if (Math.abs(firstIndexRatio - canon5Dratio) < Math.abs(secondIndexRatio - canon5Dratio)) {
        ratio = firstIndexRatio;
        //console.log('using firstIndexRatio ' + ratio);
    } else {
        ratio = secondIndexRatio;
        //console.log('using secondIndexRatio ' + ratio);
    }

    var totalLeafEdgeWidth = parseInt(this.numLeafs * 0.1);
    var maxLeafEdgeWidth   = parseInt($('#GBcontainer').attr('clientWidth') * 0.1);
    ideal.totalLeafEdgeWidth     = Math.min(totalLeafEdgeWidth, maxLeafEdgeWidth);
    
    var widthOutsidePages = 2 * (this.twoPage.coverInternalPadding + this.twoPage.coverExternalPadding) + ideal.totalLeafEdgeWidth;
    var heightOutsidePages = 2* (this.twoPage.coverInternalPadding + this.twoPage.coverExternalPadding);
    
    ideal.width = ($('#GBcontainer').width() - widthOutsidePages) >> 1;
    ideal.width -= 10; // $$$ fudge factor
    ideal.height = $('#GBcontainer').height() - heightOutsidePages;
    ideal.height -= 20; // fudge factor
    //console.log('init idealWidth='+ideal.width+' idealHeight='+ideal.height + ' ratio='+ratio);

    if (ideal.height/ratio <= ideal.width) {
        //use height
        ideal.width = parseInt(ideal.height/ratio);
    } else {
        //use width
        ideal.height = parseInt(ideal.width*ratio);
    }
    
    // $$$ check this logic with large spreads
    ideal.reduce = ((first.height + second.height) / 2) / ideal.height;
    
    return ideal;
}

// getSpreadSizeFromReduce()
//______________________________________________________________________________
// Returns the spread size calculated from the reduction factor for the given pages
GnuBook.prototype.getSpreadSizeFromReduce = function(firstIndex, secondIndex, reduce) {
    var spreadSize = {};
    // $$$ Scale this based on reduce?
    var totalLeafEdgeWidth = parseInt(this.numLeafs * 0.1);
    var maxLeafEdgeWidth   = parseInt($('#GBcontainer').attr('clientWidth') * 0.1); // $$$ Assumes leaf edge width constant at all zoom levels
    spreadSize.totalLeafEdgeWidth     = Math.min(totalLeafEdgeWidth, maxLeafEdgeWidth);

    // $$$ Possibly incorrect -- we should make height "dominant"
    var nativeWidth = this._getPageWidth(firstIndex) + this._getPageWidth(secondIndex);
    var nativeHeight = this._getPageHeight(firstIndex) + this._getPageHeight(secondIndex);
    spreadSize.height = parseInt( (nativeHeight / 2) / this.reduce );
    spreadSize.width = parseInt( (nativeWidth / 2) / this.reduce );
    spreadSize.reduce = reduce;
    
    return spreadSize;
}

// twoPageGetAutofitReduce()
//______________________________________________________________________________
// Returns the current ideal reduction factor
GnuBook.prototype.twoPageGetAutofitReduce = function() {
    var spreadSize = this.getIdealSpreadSize(this.twoPage.currentIndexL, this.twoPage.currentIndexR);
    return spreadSize.reduce;
}

// twoPageSetCursor()
//______________________________________________________________________________
// Set the cursor for two page view
GnuBook.prototype.twoPageSetCursor = function() {
    // console.log('setting cursor');
    if ( ($('#GBtwopageview').width() > $('#GBcontainer').attr('clientWidth')) ||
         ($('#GBtwopageview').height() > $('#GBcontainer').attr('clientHeight')) ) {
        $(this.prefetchedImgs[this.twoPage.currentIndexL]).css('cursor','move');
        $(this.prefetchedImgs[this.twoPage.currentIndexR]).css('cursor','move');
    } else {
        $(this.prefetchedImgs[this.twoPage.currentIndexL]).css('cursor','');
        $(this.prefetchedImgs[this.twoPage.currentIndexR]).css('cursor','');
    }
}

// currentIndex()
//______________________________________________________________________________
// Returns the currently active index.
GnuBook.prototype.currentIndex = function() {
    // $$$ we should be cleaner with our idea of which index is active in 1up/2up
<<<<<<< HEAD
    if (this.mode == this.constMode1up || this.mode == this.constMode2up || this.mode == this.constModeThumb) {
        return this.firstIndex;
=======
    if (this.mode == this.constMode1up) {
        return this.firstIndex; // $$$ TODO page in center of view would be better
    } else if (this.mode == this.constMode2up) {
        // Only allow indices that are actually present in book
        return GnuBook.util.clamp(this.firstIndex, 0, this.numLeafs - 1);    
>>>>>>> 1426267e
    } else {
        throw 'currentIndex called for unimplemented mode ' + this.mode;
    }
}

// right()
//______________________________________________________________________________
// Flip the right page over onto the left
GnuBook.prototype.right = function() {
    if ('rl' != this.pageProgression) {
        // LTR
        gb.next();
    } else {
        // RTL
        gb.prev();
    }
}

// rightmost()
//______________________________________________________________________________
// Flip to the rightmost page
GnuBook.prototype.rightmost = function() {
    if ('rl' != this.pageProgression) {
        gb.last();
    } else {
        gb.first();
    }
}

// left()
//______________________________________________________________________________
// Flip the left page over onto the right.
GnuBook.prototype.left = function() {
    if ('rl' != this.pageProgression) {
        // LTR
        gb.prev();
    } else {
        // RTL
        gb.next();
    }
}

// leftmost()
//______________________________________________________________________________
// Flip to the leftmost page
GnuBook.prototype.leftmost = function() {
    if ('rl' != this.pageProgression) {
        gb.first();
    } else {
        gb.last();
    }
}

// next()
//______________________________________________________________________________
GnuBook.prototype.next = function() {
    if (2 == this.mode) {
        this.autoStop();
        this.flipFwdToIndex(null);
    } else {
        if (this.firstIndex < this.lastDisplayableIndex()) {
            this.jumpToIndex(this.firstIndex+1);
        }
    }
}

// prev()
//______________________________________________________________________________
GnuBook.prototype.prev = function() {
    if (2 == this.mode) {
        this.autoStop();
        this.flipBackToIndex(null);
    } else {
        if (this.firstIndex >= 1) {
            this.jumpToIndex(this.firstIndex-1);
        }    
    }
}

GnuBook.prototype.first = function() {
    this.jumpToIndex(this.firstDisplayableIndex());
}

GnuBook.prototype.last = function() {
    this.jumpToIndex(this.lastDisplayableIndex());
}

// flipBackToIndex()
//______________________________________________________________________________
// to flip back one spread, pass index=null
GnuBook.prototype.flipBackToIndex = function(index) {
    
    if (1 == this.mode) return;

    var leftIndex = this.twoPage.currentIndexL;
    
    if (this.animating) return;

    if (null != this.leafEdgeTmp) {
        alert('error: leafEdgeTmp should be null!');
        return;
    }
    
    if (null == index) {
        index = leftIndex-2;
    }
    //if (index<0) return;
    
    var previousIndices = this.getSpreadIndices(index);
    
    if (previousIndices[0] < this.firstDisplayableIndex() || previousIndices[1] < this.firstDisplayableIndex()) {
        return;
    }
    
    this.animating = true;
    
    if ('rl' != this.pageProgression) {
        // Assume LTR and we are going backward    
        this.prepareFlipLeftToRight(previousIndices[0], previousIndices[1]);        
        this.flipLeftToRight(previousIndices[0], previousIndices[1]);
    } else {
        // RTL and going backward
        var gutter = this.prepareFlipRightToLeft(previousIndices[0], previousIndices[1]);
        this.flipRightToLeft(previousIndices[0], previousIndices[1], gutter);
    }
}

// flipLeftToRight()
//______________________________________________________________________________
// Flips the page on the left towards the page on the right
GnuBook.prototype.flipLeftToRight = function(newIndexL, newIndexR) {

    var leftLeaf = this.twoPage.currentIndexL;
    
    var oldLeafEdgeWidthL = this.leafEdgeWidth(this.twoPage.currentIndexL);
    var newLeafEdgeWidthL = this.leafEdgeWidth(newIndexL);    
    var leafEdgeTmpW = oldLeafEdgeWidthL - newLeafEdgeWidthL;
    
    var currWidthL   = this.getPageWidth2UP(leftLeaf);
    var newWidthL    = this.getPageWidth2UP(newIndexL);
    var newWidthR    = this.getPageWidth2UP(newIndexR);

    var top  = this.twoPageTop();
    var gutter = this.twoPage.middle + this.gutterOffsetForIndex(newIndexL);
    
    //console.log('leftEdgeTmpW ' + leafEdgeTmpW);
    //console.log('  gutter ' + gutter + ', scaledWL ' + scaledWL + ', newLeafEdgeWL ' + newLeafEdgeWidthL);
    
    //animation strategy:
    // 0. remove search highlight, if any.
    // 1. create a new div, called leafEdgeTmp to represent the leaf edge between the leftmost edge 
    //    of the left leaf and where the user clicked in the leaf edge.
    //    Note that if this function was triggered by left() and not a
    //    mouse click, the width of leafEdgeTmp is very small (zero px).
    // 2. animate both leafEdgeTmp to the gutter (without changing its width) and animate
    //    leftLeaf to width=0.
    // 3. When step 2 is finished, animate leafEdgeTmp to right-hand side of new right leaf
    //    (left=gutter+newWidthR) while also animating the new right leaf from width=0 to
    //    its new full width.
    // 4. After step 3 is finished, do the following:
    //      - remove leafEdgeTmp from the dom.
    //      - resize and move the right leaf edge (leafEdgeR) to left=gutter+newWidthR
    //          and width=twoPage.edgeWidth-newLeafEdgeWidthL.
    //      - resize and move the left leaf edge (leafEdgeL) to left=gutter-newWidthL-newLeafEdgeWidthL
    //          and width=newLeafEdgeWidthL.
    //      - resize the back cover (twoPage.coverDiv) to left=gutter-newWidthL-newLeafEdgeWidthL-10
    //          and width=newWidthL+newWidthR+twoPage.edgeWidth+20
    //      - move new left leaf (newIndexL) forward to zindex=2 so it can receive clicks.
    //      - remove old left and right leafs from the dom [pruneUnusedImgs()].
    //      - prefetch new adjacent leafs.
    //      - set up click handlers for both new left and right leafs.
    //      - redraw the search highlight.
    //      - update the pagenum box and the url.
    
    
    var leftEdgeTmpLeft = gutter - currWidthL - leafEdgeTmpW;

    this.leafEdgeTmp = document.createElement('div');
    $(this.leafEdgeTmp).css({
        borderStyle: 'solid none solid solid',
        borderColor: 'rgb(51, 51, 34)',
        borderWidth: '1px 0px 1px 1px',
        background: 'transparent url(' + this.imagesBaseURL + 'left_edges.png) repeat scroll 0% 0%',
        width: leafEdgeTmpW + 'px',
        height: this.twoPage.height-1 + 'px',
        left: leftEdgeTmpLeft + 'px',
        top: top+'px',    
        position: 'absolute',
        zIndex:1000
    }).appendTo('#GBtwopageview');
    
    //$(this.leafEdgeL).css('width', newLeafEdgeWidthL+'px');
    $(this.leafEdgeL).css({
        width: newLeafEdgeWidthL+'px', 
        left: gutter-currWidthL-newLeafEdgeWidthL+'px'
    });   

    // Left gets the offset of the current left leaf from the document
    var left = $(this.prefetchedImgs[leftLeaf]).offset().left;
    // $$$ This seems very similar to the gutter.  May be able to consolidate the logic.
    var right = $('#GBtwopageview').attr('clientWidth')-left-$(this.prefetchedImgs[leftLeaf]).width()+$('#GBtwopageview').offset().left-2+'px';
    
    // We change the left leaf to right positioning
    // $$$ This causes animation glitches during resize.  See https://bugs.edge.launchpad.net/gnubook/+bug/328327
    $(this.prefetchedImgs[leftLeaf]).css({
        right: right,
        left: ''
    });

    $(this.leafEdgeTmp).animate({left: gutter}, this.flipSpeed, 'easeInSine');    
    //$(this.prefetchedImgs[leftLeaf]).animate({width: '0px'}, 'slow', 'easeInSine');
    
    var self = this;

    this.removeSearchHilites();

    //console.log('animating leafLeaf ' + leftLeaf + ' to 0px');
    $(this.prefetchedImgs[leftLeaf]).animate({width: '0px'}, self.flipSpeed, 'easeInSine', function() {
    
        //console.log('     and now leafEdgeTmp to left: gutter+newWidthR ' + (gutter + newWidthR));
        $(self.leafEdgeTmp).animate({left: gutter+newWidthR+'px'}, self.flipSpeed, 'easeOutSine');

        //console.log('  animating newIndexR ' + newIndexR + ' to ' + newWidthR + ' from ' + $(self.prefetchedImgs[newIndexR]).width());
        $(self.prefetchedImgs[newIndexR]).animate({width: newWidthR+'px'}, self.flipSpeed, 'easeOutSine', function() {
            $(self.prefetchedImgs[newIndexL]).css('zIndex', 2);
            
            $(self.leafEdgeR).css({
                // Moves the right leaf edge
                width: self.twoPage.edgeWidth-newLeafEdgeWidthL+'px',
                left:  gutter+newWidthR+'px'
            });

            $(self.leafEdgeL).css({
                // Moves and resizes the left leaf edge
                width: newLeafEdgeWidthL+'px',
                left:  gutter-newWidthL-newLeafEdgeWidthL+'px'
            });

            // Resizes the brown border div
            $(self.twoPage.coverDiv).css({
                width: self.twoPageCoverWidth(newWidthL+newWidthR)+'px',
                left: gutter-newWidthL-newLeafEdgeWidthL-self.twoPage.coverInternalPadding+'px'
            });
            
            $(self.leafEdgeTmp).remove();
            self.leafEdgeTmp = null;

            // $$$ TODO refactor with opposite direction flip
            
            self.twoPage.currentIndexL = newIndexL;
            self.twoPage.currentIndexR = newIndexR;
            self.twoPage.scaledWL = newWidthL;
            self.twoPage.scaledWR = newWidthR;
            self.twoPage.gutter = gutter;
            
            self.firstIndex = self.twoPage.currentIndexL;
            self.displayedIndices = [newIndexL, newIndexR];
            self.pruneUnusedImgs();
            self.prefetch();            
            self.animating = false;
            
            self.updateSearchHilites2UP();
            self.updatePageNumBox2UP();
            
            // self.twoPagePlaceFlipAreas(); // No longer used
            self.setMouseHandlers2UP();
            self.twoPageSetCursor();
            
            if (self.animationFinishedCallback) {
                self.animationFinishedCallback();
                self.animationFinishedCallback = null;
            }
        });
    });        
    
}

// flipFwdToIndex()
//______________________________________________________________________________
// Whether we flip left or right is dependent on the page progression
// to flip forward one spread, pass index=null
GnuBook.prototype.flipFwdToIndex = function(index) {

    if (this.animating) return;

    if (null != this.leafEdgeTmp) {
        alert('error: leafEdgeTmp should be null!');
        return;
    }

    if (null == index) {
        index = this.twoPage.currentIndexR+2; // $$$ assumes indices are continuous
    }
    if (index > this.lastDisplayableIndex()) return;

    this.animating = true;
    
    var nextIndices = this.getSpreadIndices(index);
    
    //console.log('flipfwd to indices ' + nextIndices[0] + ',' + nextIndices[1]);

    if ('rl' != this.pageProgression) {
        // We did not specify RTL
        var gutter = this.prepareFlipRightToLeft(nextIndices[0], nextIndices[1]);
        this.flipRightToLeft(nextIndices[0], nextIndices[1], gutter);
    } else {
        // RTL
        var gutter = this.prepareFlipLeftToRight(nextIndices[0], nextIndices[1]);
        this.flipLeftToRight(nextIndices[0], nextIndices[1]);
    }
}

// flipRightToLeft(nextL, nextR, gutter)
// $$$ better not to have to pass gutter in
//______________________________________________________________________________
// Flip from left to right and show the nextL and nextR indices on those sides
GnuBook.prototype.flipRightToLeft = function(newIndexL, newIndexR) {
    var oldLeafEdgeWidthL = this.leafEdgeWidth(this.twoPage.currentIndexL);
    var oldLeafEdgeWidthR = this.twoPage.edgeWidth-oldLeafEdgeWidthL;
    var newLeafEdgeWidthL = this.leafEdgeWidth(newIndexL);  
    var newLeafEdgeWidthR = this.twoPage.edgeWidth-newLeafEdgeWidthL;

    var leafEdgeTmpW = oldLeafEdgeWidthR - newLeafEdgeWidthR;

    var top = this.twoPageTop();
    var scaledW = this.getPageWidth2UP(this.twoPage.currentIndexR);

    var middle = this.twoPage.middle;
    var gutter = middle + this.gutterOffsetForIndex(newIndexL);
    
    this.leafEdgeTmp = document.createElement('div');
    $(this.leafEdgeTmp).css({
        borderStyle: 'solid none solid solid',
        borderColor: 'rgb(51, 51, 34)',
        borderWidth: '1px 0px 1px 1px',
        background: 'transparent url(' + this.imagesBaseURL + 'left_edges.png) repeat scroll 0% 0%',
        width: leafEdgeTmpW + 'px',
        height: this.twoPage.height-1 + 'px',
        left: gutter+scaledW+'px',
        top: top+'px',    
        position: 'absolute',
        zIndex:1000
    }).appendTo('#GBtwopageview');

    //var scaledWR = this.getPageWidth2UP(newIndexR); // $$$ should be current instead?
    //var scaledWL = this.getPageWidth2UP(newIndexL); // $$$ should be current instead?
    
    var currWidthL = this.getPageWidth2UP(this.twoPage.currentIndexL);
    var currWidthR = this.getPageWidth2UP(this.twoPage.currentIndexR);
    var newWidthL = this.getPageWidth2UP(newIndexL);
    var newWidthR = this.getPageWidth2UP(newIndexR);
    
    $(this.leafEdgeR).css({width: newLeafEdgeWidthR+'px', left: gutter+newWidthR+'px' });

    var self = this; // closure-tastic!

    var speed = this.flipSpeed;

    this.removeSearchHilites();
    
    $(this.leafEdgeTmp).animate({left: gutter}, speed, 'easeInSine');    
    $(this.prefetchedImgs[this.twoPage.currentIndexR]).animate({width: '0px'}, speed, 'easeInSine', function() {
        $(self.leafEdgeTmp).animate({left: gutter-newWidthL-leafEdgeTmpW+'px'}, speed, 'easeOutSine');    
        $(self.prefetchedImgs[newIndexL]).animate({width: newWidthL+'px'}, speed, 'easeOutSine', function() {
            $(self.prefetchedImgs[newIndexR]).css('zIndex', 2);
            
            $(self.leafEdgeL).css({
                width: newLeafEdgeWidthL+'px', 
                left: gutter-newWidthL-newLeafEdgeWidthL+'px'
            });
            
            // Resizes the book cover
            $(self.twoPage.coverDiv).css({
                width: self.twoPageCoverWidth(newWidthL+newWidthR)+'px',
                left: gutter - newWidthL - newLeafEdgeWidthL - self.twoPage.coverInternalPadding + 'px'
            });
            
            $(self.leafEdgeTmp).remove();
            self.leafEdgeTmp = null;
            
            self.twoPage.currentIndexL = newIndexL;
            self.twoPage.currentIndexR = newIndexR;
            self.twoPage.scaledWL = newWidthL;
            self.twoPage.scaledWR = newWidthR;
            self.twoPage.gutter = gutter;

            self.firstIndex = self.twoPage.currentIndexL;
            self.displayedIndices = [newIndexL, newIndexR];
            self.pruneUnusedImgs();
            self.prefetch();
            self.animating = false;


            self.updateSearchHilites2UP();
            self.updatePageNumBox2UP();
            
            // self.twoPagePlaceFlipAreas(); // No longer used
            self.setMouseHandlers2UP();     
            self.twoPageSetCursor();
            
            if (self.animationFinishedCallback) {
                self.animationFinishedCallback();
                self.animationFinishedCallback = null;
            }
        });
    });    
}

// setMouseHandlers2UP
//______________________________________________________________________________
GnuBook.prototype.setMouseHandlers2UP = function() {
    /*
    $(this.prefetchedImgs[this.twoPage.currentIndexL]).bind('dblclick', function() {
        //self.prevPage();
        self.autoStop();
        self.left();
    });
    $(this.prefetchedImgs[this.twoPage.currentIndexR]).bind('dblclick', function() {
        //self.nextPage();'
        self.autoStop();
        self.right();        
    });
    */
    
    this.setDragHandler2UP( this.prefetchedImgs[this.twoPage.currentIndexL] );
    this.setClickHandler2UP( this.prefetchedImgs[this.twoPage.currentIndexL],
        { self: this },
        function(e) {
            e.data.self.left();
        }
    );
        
    this.setDragHandler2UP( this.prefetchedImgs[this.twoPage.currentIndexR] );
    this.setClickHandler2UP( this.prefetchedImgs[this.twoPage.currentIndexR],
        { self: this },
        function(e) {
            e.data.self.right();
        }
    );
}

// prefetchImg()
//______________________________________________________________________________
GnuBook.prototype.prefetchImg = function(index) {
    var pageURI = this._getPageURI(index);

    // Load image if not loaded or URI has changed (e.g. due to scaling)
    var loadImage = false;
    if (undefined == this.prefetchedImgs[index]) {
        //console.log('no image for ' + index);
        loadImage = true;
    } else if (pageURI != this.prefetchedImgs[index].uri) {
        //console.log('uri changed for ' + index);
        loadImage = true;
    }
    
    if (loadImage) {
        //console.log('prefetching ' + index);
        var img = document.createElement("img");
        img.src = pageURI;
        img.uri = pageURI; // browser may rewrite src so we stash raw URI here
        this.prefetchedImgs[index] = img;
    }
}


// prepareFlipLeftToRight()
//
//______________________________________________________________________________
//
// Prepare to flip the left page towards the right.  This corresponds to moving
// backward when the page progression is left to right.
GnuBook.prototype.prepareFlipLeftToRight = function(prevL, prevR) {

    //console.log('  preparing left->right for ' + prevL + ',' + prevR);

    this.prefetchImg(prevL);
    this.prefetchImg(prevR);
    
    var height  = this._getPageHeight(prevL); 
    var width   = this._getPageWidth(prevL);    
    var middle = this.twoPage.middle;
    var top  = this.twoPageTop();                
    var scaledW = this.twoPage.height*width/height; // $$$ assumes height of page is dominant

    // The gutter is the dividing line between the left and right pages.
    // It is offset from the middle to create the illusion of thickness to the pages
    var gutter = middle + this.gutterOffsetForIndex(prevL);
    
    //console.log('    gutter for ' + prevL + ' is ' + gutter);
    //console.log('    prevL.left: ' + (gutter - scaledW) + 'px');
    //console.log('    changing prevL ' + prevL + ' to left: ' + (gutter-scaledW) + ' width: ' + scaledW);
    
    leftCSS = {
        position: 'absolute',
        left: gutter-scaledW+'px',
        right: '', // clear right property
        top:    top+'px',
        height: this.twoPage.height,
        width:  scaledW+'px',
        backgroundColor: this.getPageBackgroundColor(prevL),
        borderRight: '1px solid black',
        zIndex: 1
    }
    
    $(this.prefetchedImgs[prevL]).css(leftCSS);

    $('#GBtwopageview').append(this.prefetchedImgs[prevL]);

    //console.log('    changing prevR ' + prevR + ' to left: ' + gutter + ' width: 0');

    rightCSS = {
        position: 'absolute',
        left:   gutter+'px',
        right: '',
        top:    top+'px',
        height: this.twoPage.height,
        width:  '0px',
        backgroundColor: this.getPageBackgroundColor(prevR),
        borderLeft: '1px solid black',
        zIndex: 2
    }
    
    $(this.prefetchedImgs[prevR]).css(rightCSS);

    $('#GBtwopageview').append(this.prefetchedImgs[prevR]);
            
}

// $$$ mang we're adding an extra pixel in the middle.  See https://bugs.edge.launchpad.net/gnubook/+bug/411667
// prepareFlipRightToLeft()
//______________________________________________________________________________
GnuBook.prototype.prepareFlipRightToLeft = function(nextL, nextR) {

    //console.log('  preparing left<-right for ' + nextL + ',' + nextR);

    // Prefetch images
    this.prefetchImg(nextL);
    this.prefetchImg(nextR);

    var height  = this._getPageHeight(nextR); 
    var width   = this._getPageWidth(nextR);    
    var middle = this.twoPage.middle;
    var top  = this.twoPageTop();               
    var scaledW = this.twoPage.height*width/height;

    var gutter = middle + this.gutterOffsetForIndex(nextL);
        
    //console.log(' prepareRTL changing nextR ' + nextR + ' to left: ' + gutter);
    $(this.prefetchedImgs[nextR]).css({
        position: 'absolute',
        left:   gutter+'px',
        top:    top+'px',
        backgroundColor: this.getPageBackgroundColor(nextR),
        height: this.twoPage.height,
        width:  scaledW+'px',
        borderLeft: '1px solid black',
        zIndex: 1
    });

    $('#GBtwopageview').append(this.prefetchedImgs[nextR]);

    height  = this._getPageHeight(nextL); 
    width   = this._getPageWidth(nextL);      
    scaledW = this.twoPage.height*width/height;

    //console.log(' prepareRTL changing nextL ' + nextL + ' to right: ' + $('#GBcontainer').width()-gutter);
    $(this.prefetchedImgs[nextL]).css({
        position: 'absolute',
        right:   $('#GBtwopageview').attr('clientWidth')-gutter+'px',
        top:    top+'px',
        backgroundColor: this.getPageBackgroundColor(nextL),
        height: this.twoPage.height,
        width:  0+'px', // Start at 0 width, then grow to the left
        borderRight: '1px solid black',
        zIndex: 2
    });

    $('#GBtwopageview').append(this.prefetchedImgs[nextL]);    
            
}

// getNextLeafs() -- NOT RTL AWARE
//______________________________________________________________________________
// GnuBook.prototype.getNextLeafs = function(o) {
//     //TODO: we might have two left or two right leafs in a row (damaged book)
//     //For now, assume that leafs are contiguous.
//     
//     //return [this.twoPage.currentIndexL+2, this.twoPage.currentIndexL+3];
//     o.L = this.twoPage.currentIndexL+2;
//     o.R = this.twoPage.currentIndexL+3;
// }

// getprevLeafs() -- NOT RTL AWARE
//______________________________________________________________________________
// GnuBook.prototype.getPrevLeafs = function(o) {
//     //TODO: we might have two left or two right leafs in a row (damaged book)
//     //For now, assume that leafs are contiguous.
//     
//     //return [this.twoPage.currentIndexL-2, this.twoPage.currentIndexL-1];
//     o.L = this.twoPage.currentIndexL-2;
//     o.R = this.twoPage.currentIndexL-1;
// }

// pruneUnusedImgs()
//______________________________________________________________________________
GnuBook.prototype.pruneUnusedImgs = function() {
    //console.log('current: ' + this.twoPage.currentIndexL + ' ' + this.twoPage.currentIndexR);
    for (var key in this.prefetchedImgs) {
        //console.log('key is ' + key);
        if ((key != this.twoPage.currentIndexL) && (key != this.twoPage.currentIndexR)) {
            //console.log('removing key '+ key);
            $(this.prefetchedImgs[key]).remove();
        }
        if ((key < this.twoPage.currentIndexL-4) || (key > this.twoPage.currentIndexR+4)) {
            //console.log('deleting key '+ key);
            delete this.prefetchedImgs[key];
        }
    }
}

// prefetch()
//______________________________________________________________________________
GnuBook.prototype.prefetch = function() {

    // prefetch visible pages first
    this.prefetchImg(this.twoPage.currentIndexL);
    this.prefetchImg(this.twoPage.currentIndexR);
    
    var adjacentPagesToLoad = 3;
    
    var lowCurrent = Math.min(this.twoPage.currentIndexL, this.twoPage.currentIndexR);
    var highCurrent = Math.max(this.twoPage.currentIndexL, this.twoPage.currentIndexR);
        
    var start = Math.max(lowCurrent - adjacentPagesToLoad, 0);
    var end = Math.min(highCurrent + adjacentPagesToLoad, this.numLeafs - 1);
    
    // Load images spreading out from current
    for (var i = 1; i <= adjacentPagesToLoad; i++) {
        var goingDown = lowCurrent - i;
        if (goingDown >= start) {
            this.prefetchImg(goingDown);
        }
        var goingUp = highCurrent + i;
        if (goingUp <= end) {
            this.prefetchImg(goingUp);
        }
    }

    /*
    var lim = this.twoPage.currentIndexL-4;
    var i;
    lim = Math.max(lim, 0);
    for (i = lim; i < this.twoPage.currentIndexL; i++) {
        this.prefetchImg(i);
    }
    
    if (this.numLeafs > (this.twoPage.currentIndexR+1)) {
        lim = Math.min(this.twoPage.currentIndexR+4, this.numLeafs-1);
        for (i=this.twoPage.currentIndexR+1; i<=lim; i++) {
            this.prefetchImg(i);
        }
    }
    */
}

// getPageWidth2UP()
//______________________________________________________________________________
GnuBook.prototype.getPageWidth2UP = function(index) {
    // We return the width based on the dominant height
    var height  = this._getPageHeight(index); 
    var width   = this._getPageWidth(index);    
    return Math.floor(this.twoPage.height*width/height); // $$$ we assume width is relative to current spread
}    

// search()
//______________________________________________________________________________
GnuBook.prototype.search = function(term) {
    term = term.replace(/\//g, ' '); // strip slashes
    this.searchTerm = term;
    $('#GnuBookSearchScript').remove();
 	var script  = document.createElement("script");
 	script.setAttribute('id', 'GnuBookSearchScript');
	script.setAttribute("type", "text/javascript");
	script.setAttribute("src", 'http://'+this.server+'/GnuBook/flipbook_search_gb.php?url='+escape(this.bookPath + '_djvu.xml')+'&term='+term+'&format=XML&callback=gb.GBSearchCallback');
	document.getElementsByTagName('head')[0].appendChild(script);
	$('#GnuBookSearchBox').val(term);
	$('#GnuBookSearchResults').html('Searching...');
}

// GBSearchCallback()
//______________________________________________________________________________
GnuBook.prototype.GBSearchCallback = function(txt) {
    //alert(txt);
    if (jQuery.browser.msie) {
        var dom=new ActiveXObject("Microsoft.XMLDOM");
        dom.async="false";
        dom.loadXML(txt);    
    } else {
        var parser = new DOMParser();
        var dom = parser.parseFromString(txt, "text/xml");    
    }
    
    $('#GnuBookSearchResults').empty();    
    $('#GnuBookSearchResults').append('<ul>');
    
    for (var key in this.searchResults) {
        if (null != this.searchResults[key].div) {
            $(this.searchResults[key].div).remove();
        }
        delete this.searchResults[key];
    }
    
    var pages = dom.getElementsByTagName('PAGE');
    
    if (0 == pages.length) {
        // $$$ it would be nice to echo the (sanitized) search result here
        $('#GnuBookSearchResults').append('<li>No search results found</li>');
    } else {    
        for (var i = 0; i < pages.length; i++){
            //console.log(pages[i].getAttribute('file').substr(1) +'-'+ parseInt(pages[i].getAttribute('file').substr(1), 10));
    
            
            var re = new RegExp (/_(\d{4})/);
            var reMatch = re.exec(pages[i].getAttribute('file'));
            var index = parseInt(reMatch[1], 10);
            //var index = parseInt(pages[i].getAttribute('file').substr(1), 10);
            
            var children = pages[i].childNodes;
            var context = '';
            for (var j=0; j<children.length; j++) {
                //console.log(j + ' - ' + children[j].nodeName);
                //console.log(children[j].firstChild.nodeValue);
                if ('CONTEXT' == children[j].nodeName) {
                    context += children[j].firstChild.nodeValue;
                } else if ('WORD' == children[j].nodeName) {
                    context += '<b>'+children[j].firstChild.nodeValue+'</b>';
                    
                    var index = this.leafNumToIndex(index);
                    if (null != index) {
                        //coordinates are [left, bottom, right, top, [baseline]]
                        //we'll skip baseline for now...
                        var coords = children[j].getAttribute('coords').split(',',4);
                        if (4 == coords.length) {
                            this.searchResults[index] = {'l':parseInt(coords[0]), 'b':parseInt(coords[1]), 'r':parseInt(coords[2]), 't':parseInt(coords[3]), 'div':null};
                        }
                    }
                }
            }
            var pageName = this.getPageName(index);
            var middleX = (this.searchResults[index].l + this.searchResults[index].r) >> 1;
            var middleY = (this.searchResults[index].t + this.searchResults[index].b) >> 1;
            //TODO: remove hardcoded instance name
            $('#GnuBookSearchResults').append('<li><b><a href="javascript:gb.jumpToIndex('+index+','+middleX+','+middleY+');">' + pageName + '</a></b> - ' + context + '</li>');
        }
    }
    $('#GnuBookSearchResults').append('</ul>');

    // $$$ update again for case of loading search URL in new browser window (search box may not have been ready yet)
	$('#GnuBookSearchBox').val(this.searchTerm);

    this.updateSearchHilites();
}

// updateSearchHilites()
//______________________________________________________________________________
GnuBook.prototype.updateSearchHilites = function() {
    if (2 == this.mode) {
        this.updateSearchHilites2UP();
    } else {
        this.updateSearchHilites1UP();
    }
}

// showSearchHilites1UP()
//______________________________________________________________________________
GnuBook.prototype.updateSearchHilites1UP = function() {

    for (var key in this.searchResults) {
        
        if (-1 != jQuery.inArray(parseInt(key), this.displayedIndices)) {
            var result = this.searchResults[key];
            if(null == result.div) {
                result.div = document.createElement('div');
                $(result.div).attr('className', 'GnuBookSearchHilite').appendTo('#pagediv'+key);
                //console.log('appending ' + key);
            }    
            $(result.div).css({
                width:  (result.r-result.l)/this.reduce + 'px',
                height: (result.b-result.t)/this.reduce + 'px',
                left:   (result.l)/this.reduce + 'px',
                top:    (result.t)/this.reduce +'px'
            });

        } else {
            //console.log(key + ' not displayed');
            this.searchResults[key].div=null;
        }
    }
}

// twoPageGutter()
//______________________________________________________________________________
// Returns the position of the gutter (line between the page images)
GnuBook.prototype.twoPageGutter = function() {
    return this.twoPage.middle + this.gutterOffsetForIndex(this.twoPage.currentIndexL);
}

// twoPageTop()
//______________________________________________________________________________
// Returns the offset for the top of the page images
GnuBook.prototype.twoPageTop = function() {
    return this.twoPage.coverExternalPadding + this.twoPage.coverInternalPadding; // $$$ + border?
}

// twoPageCoverWidth()
//______________________________________________________________________________
// Returns the width of the cover div given the total page width
GnuBook.prototype.twoPageCoverWidth = function(totalPageWidth) {
    return totalPageWidth + this.twoPage.edgeWidth + 2*this.twoPage.coverInternalPadding;
}

// twoPageGetViewCenter()
//______________________________________________________________________________
// Returns the percentage offset into twopageview div at the center of container div
// { percentageX: float, percentageY: float }
GnuBook.prototype.twoPageGetViewCenter = function() {
    var center = {};

    var containerOffset = $('#GBcontainer').offset();
    var viewOffset = $('#GBtwopageview').offset();
    center.percentageX = (containerOffset.left - viewOffset.left + ($('#GBcontainer').attr('clientWidth') >> 1)) / this.twoPage.totalWidth;
    center.percentageY = (containerOffset.top - viewOffset.top + ($('#GBcontainer').attr('clientHeight') >> 1)) / this.twoPage.totalHeight;
    
    return center;
}

// twoPageCenterView(percentageX, percentageY)
//______________________________________________________________________________
// Centers the point given by percentage from left,top of twopageview
GnuBook.prototype.twoPageCenterView = function(percentageX, percentageY) {
    if ('undefined' == typeof(percentageX)) {
        percentageX = 0.5;
    }
    if ('undefined' == typeof(percentageY)) {
        percentageY = 0.5;
    }

    var viewWidth = $('#GBtwopageview').width();
    var containerClientWidth = $('#GBcontainer').attr('clientWidth');
    var intoViewX = percentageX * viewWidth;
    
    var viewHeight = $('#GBtwopageview').height();
    var containerClientHeight = $('#GBcontainer').attr('clientHeight');
    var intoViewY = percentageY * viewHeight;
    
    if (viewWidth < containerClientWidth) {
        // Can fit width without scrollbars - center by adjusting offset
        $('#GBtwopageview').css('left', (containerClientWidth >> 1) - intoViewX + 'px');    
    } else {
        // Need to scroll to center
        $('#GBtwopageview').css('left', 0);
        $('#GBcontainer').scrollLeft(intoViewX - (containerClientWidth >> 1));
    }
    
    if (viewHeight < containerClientHeight) {
        // Fits with scrollbars - add offset
        $('#GBtwopageview').css('top', (containerClientHeight >> 1) - intoViewY + 'px');
    } else {
        $('#GBtwopageview').css('top', 0);
        $('#GBcontainer').scrollTop(intoViewY - (containerClientHeight >> 1));
    }
}

// twoPageFlipAreaHeight
//______________________________________________________________________________
// Returns the integer height of the click-to-flip areas at the edges of the book
GnuBook.prototype.twoPageFlipAreaHeight = function() {
    return parseInt(this.twoPage.height);
}

// twoPageFlipAreaWidth
//______________________________________________________________________________
// Returns the integer width of the flip areas 
GnuBook.prototype.twoPageFlipAreaWidth = function() {
    var max = 100; // $$$ TODO base on view width?
    var min = 10;
    
    var width = this.twoPage.width * 0.15;
    return parseInt(GnuBook.util.clamp(width, min, max));
}

// twoPageFlipAreaTop
//______________________________________________________________________________
// Returns integer top offset for flip areas
GnuBook.prototype.twoPageFlipAreaTop = function() {
    return parseInt(this.twoPage.bookCoverDivTop + this.twoPage.coverInternalPadding);
}

// twoPageLeftFlipAreaLeft
//______________________________________________________________________________
// Left offset for left flip area
GnuBook.prototype.twoPageLeftFlipAreaLeft = function() {
    return parseInt(this.twoPage.gutter - this.twoPage.scaledWL);
}

// twoPageRightFlipAreaLeft
//______________________________________________________________________________
// Left offset for right flip area
GnuBook.prototype.twoPageRightFlipAreaLeft = function() {
    return parseInt(this.twoPage.gutter + this.twoPage.scaledWR - this.twoPageFlipAreaWidth());
}

// twoPagePlaceFlipAreas
//______________________________________________________________________________
// Readjusts position of flip areas based on current layout
GnuBook.prototype.twoPagePlaceFlipAreas = function() {
    // We don't set top since it shouldn't change relative to view
    $(this.twoPage.leftFlipArea).css({
        left: this.twoPageLeftFlipAreaLeft() + 'px',
        width: this.twoPageFlipAreaWidth() + 'px'
    });
    $(this.twoPage.rightFlipArea).css({
        left: this.twoPageRightFlipAreaLeft() + 'px',
        width: this.twoPageFlipAreaWidth() + 'px'
    });
}
    
// showSearchHilites2UP()
//______________________________________________________________________________
GnuBook.prototype.updateSearchHilites2UP = function() {

    for (var key in this.searchResults) {
        key = parseInt(key, 10);
        if (-1 != jQuery.inArray(key, this.displayedIndices)) {
            var result = this.searchResults[key];
            if(null == result.div) {
                result.div = document.createElement('div');
                $(result.div).attr('className', 'GnuBookSearchHilite').css('zIndex', 3).appendTo('#GBtwopageview');
                //console.log('appending ' + key);
            }

            // We calculate the reduction factor for the specific page because it can be different
            // for each page in the spread
            var height = this._getPageHeight(key);
            var width  = this._getPageWidth(key)
            var reduce = this.twoPage.height/height;
            var scaledW = parseInt(width*reduce);
            
            var gutter = this.twoPageGutter();
            var pageL;
            if ('L' == this.getPageSide(key)) {
                pageL = gutter-scaledW;
            } else {
                pageL = gutter;
            }
            var pageT  = this.twoPageTop();
            
            $(result.div).css({
                width:  (result.r-result.l)*reduce + 'px',
                height: (result.b-result.t)*reduce + 'px',
                left:   pageL+(result.l)*reduce + 'px',
                top:    pageT+(result.t)*reduce +'px'
            });

        } else {
            //console.log(key + ' not displayed');
            if (null != this.searchResults[key].div) {
                //console.log('removing ' + key);
                $(this.searchResults[key].div).remove();
            }
            this.searchResults[key].div=null;
        }
    }
}

// removeSearchHilites()
//______________________________________________________________________________
GnuBook.prototype.removeSearchHilites = function() {
    for (var key in this.searchResults) {
        if (null != this.searchResults[key].div) {
            $(this.searchResults[key].div).remove();
            this.searchResults[key].div=null;
        }        
    }
}

// printPage
//______________________________________________________________________________
GnuBook.prototype.printPage = function() {
    window.open(this.getPrintURI(), 'printpage', 'width=400, height=500, resizable=yes, scrollbars=no, toolbar=no, location=no');

    /* iframe implementation

    if (null != this.printPopup) { // check if already showing
        return;
    }
    this.printPopup = document.createElement("div");
    $(this.printPopup).css({
        position: 'absolute',
        top:      '20px',
        left:     ($('#GBcontainer').width()-400)/2 + 'px',
        width:    '400px',
        padding:  "20px",
        border:   "3px double #999999",
        zIndex:   3,
        backgroundColor: "#fff"
    }).appendTo('#GnuBook');

    var indexToPrint;
    if (this.constMode1up == this.mode) {
        indexToPrint = this.firstIndex;
    } else {
        indexToPrint = this.twoPage.currentIndexL;
    }
    
    this.indexToPrint = indexToPrint;
    
    var htmlStr = '<div style="text-align: center;">';
    htmlStr =  '<p style="text-align:center;"><b><a href="javascript:void(0);" onclick="window.frames[0].focus(); window.frames[0].print(); return false;">Click here to print this page</a></b></p>';
    htmlStr += '<div id="printDiv" name="printDiv" style="text-align: center; width: 233px; margin: auto">'
    htmlStr +=   '<p style="text-align:right; margin: 0; font-size: 0.85em">';
    //htmlStr +=     '<button class="GBicon rollover book_up" onclick="gb.updatePrintFrame(-1); return false;"></button> ';
    //htmlStr +=     '<button class="GBicon rollover book_down" onclick="gb.updatePrintFrame(1); return false;"></button>';
    htmlStr += '<a href="#" onclick="gb.updatePrintFrame(-1); return false;">Prev</a> <a href="#" onclick="gb.updatePrintFrame(1); return false;">Next</a>';
    htmlStr +=   '</p>';
    htmlStr += '</div>';
    htmlStr += '<p style="text-align:center;"><a href="" onclick="gb.printPopup = null; $(this.parentNode.parentNode).remove(); return false">Close popup</a></p>';
    htmlStr += '</div>';
    
    this.printPopup.innerHTML = htmlStr;
    
    var iframe = document.createElement('iframe');
    iframe.id = 'printFrame';
    iframe.name = 'printFrame';
    iframe.width = '233px'; // 8.5 x 11 aspect
    iframe.height = '300px';
    
    var self = this; // closure
        
    $(iframe).load(function() {
        var doc = GnuBook.util.getIFrameDocument(this);
        $('body', doc).html(self.getPrintFrameContent(self.indexToPrint));
    });
    
    $('#printDiv').prepend(iframe);
    */
}

// Get print URI from current indices and mode
GnuBook.prototype.getPrintURI = function() {
    var indexToPrint;
    if (this.constMode2up == this.mode) {
        indexToPrint = this.twoPage.currentIndexL;        
    } else {
        indexToPrint = this.firstIndex; // $$$ the index in the middle of the viewport would make more sense
    }
    
    var options = 'id=' + this.bookId + '&server=' + this.server + '&zip=' + this.zip
        + '&format=' + this.imageFormat + '&file=' + this._getPageFile(indexToPrint)
        + '&width=' + this._getPageWidth(indexToPrint) + '&height=' + this._getPageHeight(indexToPrint);
   
    if (this.constMode2up == this.mode) {
        options += '&file2=' + this._getPageFile(this.twoPage.currentIndexR) + '&width2=' + this._getPageWidth(this.twoPage.currentIndexR);
        options += '&height2=' + this._getPageHeight(this.twoPage.currentIndexR);
        options += '&title=' + encodeURIComponent(this.shortTitle(50) + ' - Pages ' + this.getPageNum(this.twoPage.currentIndexL) + ', ' + this.getPageNum(this.twoPage.currentIndexR));
    } else {
        options += '&title=' + encodeURIComponent(this.shortTitle(50) + ' - Page ' + this.getPageNum(indexToPrint));
    }

    return '/bookreader/print.php?' + options;
}

/* iframe implementation
GnuBook.prototype.getPrintFrameContent = function(index) {    
    // We fit the image based on an assumed A4 aspect ratio.  A4 is a bit taller aspect than
    // 8.5x11 so we should end up not overflowing on either paper size.
    var paperAspect = 8.5 / 11;
    var imageAspect = this._getPageWidth(index) / this._getPageHeight(index);
    
    var rotate = 0;
    
    // Rotate if possible and appropriate, to get larger image size on printed page
    if (this.canRotatePage(index)) {
        if (imageAspect > 1 && imageAspect > paperAspect) {
            // more wide than square, and more wide than paper
            rotate = 90;
            imageAspect = 1/imageAspect;
        }
    }
    
    var fitAttrs;
    if (imageAspect > paperAspect) {
        // wider than paper, fit width
        fitAttrs = 'width="95%"';
    } else {
        // taller than paper, fit height
        fitAttrs = 'height="95%"';
    }

    var imageURL = this._getPageURI(index, 1, rotate);
    var iframeStr = '<html style="padding: 0; border: 0; margin: 0"><head><title>' + this.bookTitle + '</title></head><body style="padding: 0; border:0; margin: 0">';
    iframeStr += '<div style="text-align: center; width: 99%; height: 99%; overflow: hidden;">';
    iframeStr +=   '<img src="' + imageURL + '" ' + fitAttrs + ' />';
    iframeStr += '</div>';
    iframeStr += '</body></html>';
    
    return iframeStr;
}

GnuBook.prototype.updatePrintFrame = function(delta) {
    var newIndex = this.indexToPrint + delta;
    newIndex = GnuBook.util.clamp(newIndex, 0, this.numLeafs - 1);
    if (newIndex == this.indexToPrint) {
        return;
    }
    this.indexToPrint = newIndex;
    var doc = GnuBook.util.getIFrameDocument($('#printFrame')[0]);
    $('body', doc).html(this.getPrintFrameContent(this.indexToPrint));
}
*/

// showEmbedCode()
//______________________________________________________________________________
GnuBook.prototype.showEmbedCode = function() {
    if (null != this.embedPopup) { // check if already showing
        return;
    }
    this.autoStop();
    this.embedPopup = document.createElement("div");
    $(this.embedPopup).css({
        position: 'absolute',
        top:      '20px',
        left:     ($('#GBcontainer').attr('clientWidth')-400)/2 + 'px',
        width:    '400px',
        padding:  "20px",
        border:   "3px double #999999",
        zIndex:   3,
        backgroundColor: "#fff"
    }).appendTo('#GnuBook');

    htmlStr =  '<p style="text-align:center;"><b>Embed Bookreader in your blog!</b></p>';
    htmlStr += '<p>The bookreader uses iframes for embedding. It will not work on web hosts that block iframes. The embed feature has been tested on blogspot.com blogs as well as self-hosted Wordpress blogs. This feature will NOT work on wordpress.com blogs.</p>';
    htmlStr += '<p>Embed Code: <input type="text" size="40" value="' + this.getEmbedCode() + '"></p>';
    htmlStr += '<p style="text-align:center;"><a href="" onclick="gb.embedPopup = null; $(this.parentNode.parentNode).remove(); return false">Close popup</a></p>';    

    this.embedPopup.innerHTML = htmlStr;
    $(this.embedPopup).find('input').bind('click', function() {
        this.select();
    })
}

// autoToggle()
//______________________________________________________________________________
GnuBook.prototype.autoToggle = function() {

    var bComingFrom1up = false;
    if (2 != this.mode) {
        bComingFrom1up = true;
        this.switchMode(2);
    }
    
    // Change to autofit if book is too large
    if (this.reduce < this.twoPageGetAutofitReduce()) {
        this.zoom2up(0);
    }

    var self = this;
    if (null == this.autoTimer) {
        this.flipSpeed = 2000;
        
        // $$$ Draw events currently cause layout problems when they occur during animation.
        //     There is a specific problem when changing from 1-up immediately to autoplay in RTL so
        //     we workaround for now by not triggering immediate animation in that case.
        //     See https://bugs.launchpad.net/gnubook/+bug/328327
        if (('rl' == this.pageProgression) && bComingFrom1up) {
            // don't flip immediately -- wait until timer fires
        } else {
            // flip immediately
            this.flipFwdToIndex();        
        }

        $('#GBtoolbar .play').hide();
        $('#GBtoolbar .pause').show();
        this.autoTimer=setInterval(function(){
            if (self.animating) {return;}
            
            if (Math.max(self.twoPage.currentIndexL, self.twoPage.currentIndexR) >= self.lastDisplayableIndex()) {
                self.flipBackToIndex(1); // $$$ really what we want?
            } else {            
                self.flipFwdToIndex();
            }
        },5000);
    } else {
        this.autoStop();
    }
}

// autoStop()
//______________________________________________________________________________
// Stop autoplay mode, allowing animations to finish
GnuBook.prototype.autoStop = function() {
    if (null != this.autoTimer) {
        clearInterval(this.autoTimer);
        this.flipSpeed = 'fast';
        $('#GBtoolbar .pause').hide();
        $('#GBtoolbar .play').show();
        this.autoTimer = null;
    }
}

// stopFlipAnimations
//______________________________________________________________________________
// Immediately stop flip animations.  Callbacks are triggered.
GnuBook.prototype.stopFlipAnimations = function() {

    this.autoStop(); // Clear timers

    // Stop animation, clear queue, trigger callbacks
    if (this.leafEdgeTmp) {
        $(this.leafEdgeTmp).stop(false, true);
    }
    jQuery.each(this.prefetchedImgs, function() {
        $(this).stop(false, true);
        });

    // And again since animations also queued in callbacks
    if (this.leafEdgeTmp) {
        $(this.leafEdgeTmp).stop(false, true);
    }
    jQuery.each(this.prefetchedImgs, function() {
        $(this).stop(false, true);
        });
   
}

// keyboardNavigationIsDisabled(event)
//   - returns true if keyboard navigation should be disabled for the event
//______________________________________________________________________________
GnuBook.prototype.keyboardNavigationIsDisabled = function(event) {
    if (event.target.tagName == "INPUT") {
        return true;
    }   
    return false;
}

// gutterOffsetForIndex
//______________________________________________________________________________
//
// Returns the gutter offset for the spread containing the given index.
// This function supports RTL
GnuBook.prototype.gutterOffsetForIndex = function(pindex) {

    // To find the offset of the gutter from the middle we calculate our percentage distance
    // through the book (0..1), remap to (-0.5..0.5) and multiply by the total page edge width
    var offset = parseInt(((pindex / this.numLeafs) - 0.5) * this.twoPage.edgeWidth);
    
    // But then again for RTL it's the opposite
    if ('rl' == this.pageProgression) {
        offset = -offset;
    }
    
    return offset;
}

// leafEdgeWidth
//______________________________________________________________________________
// Returns the width of the leaf edge div for the page with index given
GnuBook.prototype.leafEdgeWidth = function(pindex) {
    // $$$ could there be single pixel rounding errors for L vs R?
    if ((this.getPageSide(pindex) == 'L') && (this.pageProgression != 'rl')) {
        return parseInt( (pindex/this.numLeafs) * this.twoPage.edgeWidth + 0.5);
    } else {
        return parseInt( (1 - pindex/this.numLeafs) * this.twoPage.edgeWidth + 0.5);
    }
}

// jumpIndexForLeftEdgePageX
//______________________________________________________________________________
// Returns the target jump leaf given a page coordinate (inside the left page edge div)
GnuBook.prototype.jumpIndexForLeftEdgePageX = function(pageX) {
    if ('rl' != this.pageProgression) {
        // LTR - flipping backward
        var jumpIndex = this.twoPage.currentIndexL - ($(this.leafEdgeL).offset().left + $(this.leafEdgeL).width() - pageX) * 10;

        // browser may have resized the div due to font size change -- see https://bugs.launchpad.net/gnubook/+bug/333570        
        jumpIndex = GnuBook.util.clamp(Math.round(jumpIndex), this.firstDisplayableIndex(), this.twoPage.currentIndexL - 2);
        return jumpIndex;

    } else {
        var jumpIndex = this.twoPage.currentIndexL + ($(this.leafEdgeL).offset().left + $(this.leafEdgeL).width() - pageX) * 10;
        jumpIndex = GnuBook.util.clamp(Math.round(jumpIndex), this.twoPage.currentIndexL + 2, this.lastDisplayableIndex());
        return jumpIndex;
    }
}

// jumpIndexForRightEdgePageX
//______________________________________________________________________________
// Returns the target jump leaf given a page coordinate (inside the right page edge div)
GnuBook.prototype.jumpIndexForRightEdgePageX = function(pageX) {
    if ('rl' != this.pageProgression) {
        // LTR
        var jumpIndex = this.twoPage.currentIndexR + (pageX - $(this.leafEdgeR).offset().left) * 10;
        jumpIndex = GnuBook.util.clamp(Math.round(jumpIndex), this.twoPage.currentIndexR + 2, this.lastDisplayableIndex());
        return jumpIndex;
    } else {
        var jumpIndex = this.twoPage.currentIndexR - (pageX - $(this.leafEdgeR).offset().left) * 10;
        jumpIndex = GnuBook.util.clamp(Math.round(jumpIndex), this.firstDisplayableIndex(), this.twoPage.currentIndexR - 2);
        return jumpIndex;
    }
}

GnuBook.prototype.initToolbar = function(mode, ui) {

<<<<<<< HEAD
    $("#GnuBook").append("<div id='GBtoolbar'><span style='float:left;'>"
        + "<a class='GBicon logo rollover' href='" + this.logoURL + "'>&nbsp;</a>"
        + " <button class='GBicon rollover zoom_out' onclick='gb.zoom(-1); return false;'/>" 
        + "<button class='GBicon rollover zoom_in' onclick='gb.zoom(1); return false;'/>"
        + " <span class='label'>Zoom: <span id='GBzoom'>"+parseInt(100/this.reduce)+"</span></span>"
        + " <button class='GBicon rollover one_page_mode' onclick='gb.switchMode(1); return false;'/>"
        + " <button class='GBicon rollover two_page_mode' onclick='gb.switchMode(2); return false;'/>"
		+ " <button class='GBicon rollover thumbnail_mode' onclick='gb.switchMode(3); return false;'/>"
        + "&nbsp;&nbsp;<a class='GBblack title' href='"+this.bookUrl+"' target='_blank'>"+this.shortTitle(50)+"</a>"
        + "</span></div>");
=======
    $("#GnuBook").append("<div id='GBtoolbar'>"
        + "<span id='GBtoolbarbuttons' style='float: right'>"
        +   "<button class='GBicon print rollover' /> <button class='GBicon rollover embed' />"
        +   "<form class='GBpageform' action='javascript:' onsubmit='gb.jumpToPage(this.elements[0].value)'> <span class='label'>Page:<input id='GBpagenum' type='text' size='3' onfocus='gb.autoStop();'></input></span></form>"
        +   "<div class='GBtoolbarmode2' style='display: none'><button class='GBicon rollover book_leftmost' /><button class='GBicon rollover book_left' /><button class='GBicon rollover book_right' /><button class='GBicon rollover book_rightmost' /></div>"
        +   "<div class='GBtoolbarmode1' style='display: none'><button class='GBicon rollover book_top' /><button class='GBicon rollover book_up' /> <button class='GBicon rollover book_down' /><button class='GBicon rollover book_bottom' /></div>"
        +   "<button class='GBicon rollover play' /><button class='GBicon rollover pause' style='display: none' />"
        + "</span>"
        
        + "<span>"
        +   "<a class='GBicon logo rollover' href='" + this.logoURL + "'>&nbsp;</a>"
        +   " <button class='GBicon rollover zoom_out' onclick='gb.zoom(-1); return false;'/>" 
        +   "<button class='GBicon rollover zoom_in' onclick='gb.zoom(1); return false;'/>"
        +   " <span class='label'>Zoom: <span id='GBzoom'>"+parseInt(100/this.reduce)+"</span></span>"
        +   " <button class='GBicon rollover one_page_mode' onclick='gb.switchMode(1); return false;'/>"
        +   " <button class='GBicon rollover two_page_mode' onclick='gb.switchMode(2); return false;'/>"
        + "</span>"
        
        + "<span id='#GBbooktitle'>"
        +   "&nbsp;&nbsp;<a class='GBblack title' href='"+this.bookUrl+"' target='_blank'>"+this.bookTitle+"</a>"
        + "</span>"
        + "</div>");
>>>>>>> 1426267e
    
    this.updateToolbarZoom(this.reduce); // Pretty format
        
    if (ui == "embed") {
        $("#GnuBook a.logo").attr("target","_blank");
    }

    // $$$ turn this into a member variable
    var jToolbar = $('#GBtoolbar'); // j prefix indicates jQuery object
    
    // We build in mode 2
    jToolbar.append();

    this.bindToolbarNavHandlers(jToolbar);
    
    // Setup tooltips -- later we could load these from a file for i18n
    var titles = { '.logo': 'Go to Archive.org',
                   '.zoom_in': 'Zoom in',
                   '.zoom_out': 'Zoom out',
                   '.one_page_mode': 'One-page view',
                   '.two_page_mode': 'Two-page view',
<<<<<<< HEAD
				   '.thumbnail_mode': 'Thumbnail view',
=======
                   '.print': 'Print this page',
>>>>>>> 1426267e
                   '.embed': 'Embed bookreader',
                   '.book_left': 'Flip left',
                   '.book_right': 'Flip right',
                   '.book_up': 'Page up',
                   '.book_down': 'Page down',
                   '.play': 'Play',
                   '.pause': 'Pause',
                   '.book_top': 'First page',
                   '.book_bottom': 'Last page'
                  };
    if ('rl' == this.pageProgression) {
        titles['.book_leftmost'] = 'Last page';
        titles['.book_rightmost'] = 'First page';
    } else { // LTR
        titles['.book_leftmost'] = 'First page';
        titles['.book_rightmost'] = 'Last page';
    }
                  
    for (var icon in titles) {
        jToolbar.find(icon).attr('title', titles[icon]);
    }
    
    // Hide mode buttons and autoplay if 2up is not available
    // $$$ if we end up with more than two modes we should show the applicable buttons
    if ( !this.canSwitchToMode(this.constMode2up) ) {
        jToolbar.find('.one_page_mode, .two_page_mode, .play, .pause').hide();
    }

    // Switch to requested mode -- binds other click handlers
    this.switchToolbarMode(mode);
    
}


// switchToolbarMode
//______________________________________________________________________________
// Update the toolbar for the given mode (changes navigation buttons)
// $$$ we should soon split the toolbar out into its own module
GnuBook.prototype.switchToolbarMode = function(mode) {
    if (1 == mode) {
        // 1-up     
        $('#GBtoolbar .GBtoolbarmode2').hide();
        $('#GBtoolbar .GBtoolbarmode1').show().css('display', 'inline');
    } else {
        // 2-up
        $('#GBtoolbar .GBtoolbarmode1').hide();
        $('#GBtoolbar .GBtoolbarmode2').show().css('display', 'inline');
    }
}

// bindToolbarNavHandlers
//______________________________________________________________________________
// Binds the toolbar handlers
GnuBook.prototype.bindToolbarNavHandlers = function(jToolbar) {

    jToolbar.find('.book_left').bind('click', function(e) {
        gb.left();
        return false;
    });
         
    jToolbar.find('.book_right').bind('click', function(e) {
        gb.right();
        return false;
    });
        
    jToolbar.find('.book_up').bind('click', function(e) {
        gb.prev();
        return false;
    });        
        
    jToolbar.find('.book_down').bind('click', function(e) {
        gb.next();
        return false;
    });

    jToolbar.find('.print').bind('click', function(e) {
        gb.printPage();
        return false;
    });
        
    jToolbar.find('.embed').bind('click', function(e) {
        gb.showEmbedCode();
        return false;
    });

    jToolbar.find('.play').bind('click', function(e) {
        gb.autoToggle();
        return false;
    });

    jToolbar.find('.pause').bind('click', function(e) {
        gb.autoToggle();
        return false;
    });
    
    jToolbar.find('.book_top').bind('click', function(e) {
        gb.first();
        return false;
    });

    jToolbar.find('.book_bottom').bind('click', function(e) {
        gb.last();
        return false;
    });
    
    jToolbar.find('.book_leftmost').bind('click', function(e) {
        gb.leftmost();
        return false;
    });
  
    jToolbar.find('.book_rightmost').bind('click', function(e) {
        gb.rightmost();
        return false;
    });
}

// updateToolbarZoom(reduce)
//______________________________________________________________________________
// Update the displayed zoom factor based on reduction factor
GnuBook.prototype.updateToolbarZoom = function(reduce) {
    var value;
    if (this.constMode2up == this.mode && this.twoPage.autofit) {
        value = 'Auto';
    } else {
        value = (100 / reduce).toFixed(2);
        // Strip trailing zeroes and decimal if all zeroes
        value = value.replace(/0+$/,'');
        value = value.replace(/\.$/,'');
        value += '%';
    }
    $('#GBzoom').text(value);
}

// firstDisplayableIndex
//______________________________________________________________________________
// Returns the index of the first visible page, dependent on the mode.
// $$$ Currently we cannot display the front/back cover in 2-up and will need to update
// this function when we can as part of https://bugs.launchpad.net/gnubook/+bug/296788
GnuBook.prototype.firstDisplayableIndex = function() {
    if (this.mode != this.constMode2up) {
        return 0;
    }
    
    if ('rl' != this.pageProgression) {
        // LTR
        if (this.getPageSide(0) == 'L') {
            return 0;
        } else {
            return -1;
        }
    } else {
        // RTL
        if (this.getPageSide(0) == 'R') {
            return 0;
        } else {
            return -1;
        }
    }
}

// lastDisplayableIndex
//______________________________________________________________________________
// Returns the index of the last visible page, dependent on the mode.
// $$$ Currently we cannot display the front/back cover in 2-up and will need to update
// this function when we can as pa  rt of https://bugs.launchpad.net/gnubook/+bug/296788
GnuBook.prototype.lastDisplayableIndex = function() {

    var lastIndex = this.numLeafs - 1;
    
    if (this.mode != this.constMode2up) {
        return lastIndex;
    }

    if ('rl' != this.pageProgression) {
        // LTR
        if (this.getPageSide(lastIndex) == 'R') {
            return lastIndex;
        } else {
            return lastIndex + 1;
        }
    } else {
        // RTL
        if (this.getPageSide(lastIndex) == 'L') {
            return lastIndex;
        } else {
            return lastIndex + 1;
        }
    }
}

// shortTitle(maximumCharacters)
//________
// Returns a shortened version of the title with the maximum number of characters
GnuBook.prototype.shortTitle = function(maximumCharacters) {
    if (this.bookTitle.length < maximumCharacters) {
        return this.bookTitle;
    }
    
    var title = this.bookTitle.substr(0, maximumCharacters - 3);
    title += '...';
    return title;
}

// Parameter related functions

// updateFromParams(params)
//________
// Update ourselves from the params object.
//
// e.g. this.updateFromParams(this.paramsFromFragment(window.location.hash))
GnuBook.prototype.updateFromParams = function(params) {
    if ('undefined' != typeof(params.mode)) {
        this.switchMode(params.mode);
    }

    // process /search
    if ('undefined' != typeof(params.searchTerm)) {
        if (this.searchTerm != params.searchTerm) {
            this.search(params.searchTerm);
        }
    }
    
    // $$$ process /zoom
    
    // We only respect page if index is not set
    if ('undefined' != typeof(params.index)) {
        if (params.index != this.currentIndex()) {
            this.jumpToIndex(params.index);
        }
    } else if ('undefined' != typeof(params.page)) {
        // $$$ this assumes page numbers are unique
        if (params.page != this.getPageNum(this.currentIndex())) {
            this.jumpToPage(params.page);
        }
    }
    
    // $$$ process /region
    // $$$ process /highlight
}

// paramsFromFragment(urlFragment)
//________
// Returns a object with configuration parametes from a URL fragment.
//
// E.g paramsFromFragment(window.location.hash)
GnuBook.prototype.paramsFromFragment = function(urlFragment) {
    // URL fragment syntax specification: http://openlibrary.org/dev/docs/bookurls

    var params = {};
    
    // For convenience we allow an initial # character (as from window.location.hash)
    // but don't require it
    if (urlFragment.substr(0,1) == '#') {
        urlFragment = urlFragment.substr(1);
    }
    
    // Simple #nn syntax
    var oldStyleLeafNum = parseInt( /^\d+$/.exec(urlFragment) );
    if ( !isNaN(oldStyleLeafNum) ) {
        params.index = oldStyleLeafNum;
        
        // Done processing if using old-style syntax
        return params;
    }
    
    // Split into key-value pairs
    var urlArray = urlFragment.split('/');
    var urlHash = {};
    for (var i = 0; i < urlArray.length; i += 2) {
        urlHash[urlArray[i]] = urlArray[i+1];
    }
    
    // Mode
    if ('1up' == urlHash['mode']) {
        params.mode = this.constMode1up;
    } else if ('2up' == urlHash['mode']) {
        params.mode = this.constMode2up;
    } else if ('thumb' == urlHash['mode']) {
        params.mode = this.constModeThumb;
    }
    
    // Index and page
    if ('undefined' != typeof(urlHash['page'])) {
        // page was set -- may not be int
        params.page = urlHash['page'];
    }
    
    // $$$ process /region
    // $$$ process /search
    
    if (urlHash['search'] != undefined) {
        params.searchTerm = GnuBook.util.decodeURIComponentPlus(urlHash['search']);
    }
    
    // $$$ process /highlight
        
    return params;
}

// paramsFromCurrent()
//________
// Create a params object from the current parameters.
GnuBook.prototype.paramsFromCurrent = function() {

    var params = {};
    
    var index = this.currentIndex();
    var pageNum = this.getPageNum(index);
    if ((pageNum === 0) || pageNum) {
        params.page = pageNum;
    }
    
    params.index = index;
    params.mode = this.mode;
    
    // $$$ highlight
    // $$$ region

    // search    
    if (this.searchHighlightVisible()) {
        params.searchTerm = this.searchTerm;
    }
    
    return params;
}

// fragmentFromParams(params)
//________
// Create a fragment string from the params object.
// See http://openlibrary.org/dev/docs/bookurls for an explanation of the fragment syntax.
GnuBook.prototype.fragmentFromParams = function(params) {
    var separator = '/';

    var fragments = [];
    
    if ('undefined' != typeof(params.page)) {
        fragments.push('page', params.page);
    } else {
        // Don't have page numbering -- use index instead
        fragments.push('page', 'n' + params.index);
    }
    
    // $$$ highlight
    // $$$ region
    
    // mode
    if ('undefined' != typeof(params.mode)) {    
        if (params.mode == this.constMode1up) {
            fragments.push('mode', '1up');
        } else if (params.mode == this.constMode2up) {
            fragments.push('mode', '2up');
        } else if (params.mode == this.constModeThumb) {
            fragments.push('mode', 'thumb');
        } else {
            throw 'fragmentFromParams called with unknown mode ' + params.mode;
        }
    }
    
    // search
    if (params.searchTerm) {
        fragments.push('search', params.searchTerm);
    }
    
    return GnuBook.util.encodeURIComponentPlus(fragments.join(separator)).replace(/%2F/g, '/');
}

// getPageIndex(pageNum)
//________
// Returns the *highest* index the given page number, or undefined
GnuBook.prototype.getPageIndex = function(pageNum) {
    var pageIndices = this.getPageIndices(pageNum);
    
    if (pageIndices.length > 0) {
        return pageIndices[pageIndices.length - 1];
    }

    return undefined;
}

// getPageIndices(pageNum)
//________
// Returns an array (possibly empty) of the indices with the given page number
GnuBook.prototype.getPageIndices = function(pageNum) {
    var indices = [];

    // Check for special "nXX" page number
    if (pageNum.slice(0,1) == 'n') {
        try {
            var pageIntStr = pageNum.slice(1, pageNum.length);
            var pageIndex = parseInt(pageIntStr);
            indices.push(pageIndex);
            return indices;
        } catch(err) {
            // Do nothing... will run through page names and see if one matches
        }
    }

    var i;
    for (i=0; i<this.numLeafs; i++) {
        if (this.getPageNum(i) == pageNum) {
            indices.push(i);
        }
    }
    
    return indices;
}

// getPageName(index)
//________
// Returns the name of the page as it should be displayed in the user interface
GnuBook.prototype.getPageName = function(index) {
    return 'Page ' + this.getPageNum(index);
}

// updateLocationHash
//________
// Update the location hash from the current parameters.  Call this instead of manually
// using window.location.replace
GnuBook.prototype.updateLocationHash = function() {
    var newHash = '#' + this.fragmentFromParams(this.paramsFromCurrent());
    window.location.replace(newHash);
    
    // This is the variable checked in the timer.  Only user-generated changes
    // to the URL will trigger the event.
    this.oldLocationHash = newHash;
}

// startLocationPolling
//________
// Starts polling of window.location to see hash fragment changes
GnuBook.prototype.startLocationPolling = function() {
    var self = this; // remember who I am
    self.oldLocationHash = window.location.hash;
    
    if (this.locationPollId) {
        clearInterval(this.locationPollID);
        this.locationPollId = null;
    }
    
    this.locationPollId = setInterval(function() {
        var newHash = window.location.hash;
        if (newHash != self.oldLocationHash) {
            if (newHash != self.oldUserHash) { // Only process new user hash once
                //console.log('url change detected ' + self.oldLocationHash + " -> " + newHash);
                
                // Queue change if animating
                if (self.animating) {
                    self.autoStop();
                    self.animationFinishedCallback = function() {
                        self.updateFromParams(self.paramsFromFragment(newHash));
                    }                        
                } else { // update immediately
                    self.updateFromParams(self.paramsFromFragment(newHash));
                }
                self.oldUserHash = newHash;
            }
        }
    }, 500);
}

// canSwitchToMode
//________
// Returns true if we can switch to the requested mode
GnuBook.prototype.canSwitchToMode = function(mode) {
    if (mode == this.constMode2up) {
        // check there are enough pages to display
        // $$$ this is a workaround for the mis-feature that we can't display
        //     short books in 2up mode
        if (this.numLeafs < 6) {
            return false;
        }
    }
    
    return true;
}

// searchHighlightVisible
//________
// Returns true if a search highlight is currently being displayed
GnuBook.prototype.searchHighlightVisible = function() {
    if (this.constMode2up == this.mode) {
        if (this.searchResults[this.twoPage.currentIndexL]
                || this.searchResults[this.twoPage.currentIndexR]) {
            return true;
        }
    } else { // 1up
        if (this.searchResults[this.currentIndex()]) {
            return true;
        }
    }
    return false;
}

// getPageBackgroundColor
//--------
// Returns a CSS property string for the background color for the given page
// $$$ turn into regular CSS?
GnuBook.prototype.getPageBackgroundColor = function(index) {
    if (index >= 0 && index < this.numLeafs) {
        // normal page
        return this.pageDefaultBackgroundColor;
    }
    
    return '';
}

// _getPageWidth
//--------
// Returns the page width for the given index, or first or last page if out of range
GnuBook.prototype._getPageWidth = function(index) {
    // Synthesize a page width for pages not actually present in book.
    // May or may not be the best approach.
    // If index is out of range we return the width of first or last page
    index = GnuBook.util.clamp(index, 0, this.numLeafs - 1);
    return this.getPageWidth(index);
}

// _getPageHeight
//--------
// Returns the page height for the given index, or first or last page if out of range
GnuBook.prototype._getPageHeight= function(index) {
    index = GnuBook.util.clamp(index, 0, this.numLeafs - 1);
    return this.getPageHeight(index);
}

// _getPageURI
//--------
// Returns the page URI or transparent image if out of range
GnuBook.prototype._getPageURI = function(index, reduce, rotate) {
    if (index < 0 || index >= this.numLeafs) { // Synthesize page
        return this.imagesBaseURL + "/transparent.png";
    }
    
    return this.getPageURI(index, reduce, rotate);
}

// Library functions
GnuBook.util = {
    clamp: function(value, min, max) {
        return Math.min(Math.max(value, min), max);
    },

    getIFrameDocument: function(iframe) {
        // Adapted from http://xkr.us/articles/dom/iframe-document/
        var outer = (iframe.contentWindow || iframe.contentDocument);
        return (outer.document || outer);
    },
    
    decodeURIComponentPlus: function(value) {
        // Decodes a URI component and converts '+' to ' '
        return decodeURIComponent(value).replace(/\+/g, ' ');
    },
    
    encodeURIComponentPlus: function(value) {
        // Encodes a URI component and converts ' ' to '+'
        return encodeURIComponent(value).replace(/%20/g, '+');
    }
    // The final property here must NOT have a comma after it - IE7
}<|MERGE_RESOLUTION|>--- conflicted
+++ resolved
@@ -57,13 +57,9 @@
     this.twoPagePopUp = null;
     this.leafEdgeTmp  = null;
     this.embedPopup = null;
-<<<<<<< HEAD
-
-=======
     this.printPopup = null;
     
     this.searchTerm = '';
->>>>>>> 1426267e
     this.searchResults = {};
     
     this.firstIndex = null;
@@ -1691,16 +1687,11 @@
 // Returns the currently active index.
 GnuBook.prototype.currentIndex = function() {
     // $$$ we should be cleaner with our idea of which index is active in 1up/2up
-<<<<<<< HEAD
-    if (this.mode == this.constMode1up || this.mode == this.constMode2up || this.mode == this.constModeThumb) {
-        return this.firstIndex;
-=======
-    if (this.mode == this.constMode1up) {
+    if (this.mode == this.constMode1up || this.mode == this.constModeThumb) {
         return this.firstIndex; // $$$ TODO page in center of view would be better
     } else if (this.mode == this.constMode2up) {
         // Only allow indices that are actually present in book
         return GnuBook.util.clamp(this.firstIndex, 0, this.numLeafs - 1);    
->>>>>>> 1426267e
     } else {
         throw 'currentIndex called for unimplemented mode ' + this.mode;
     }
@@ -3015,24 +3006,13 @@
 
 GnuBook.prototype.initToolbar = function(mode, ui) {
 
-<<<<<<< HEAD
-    $("#GnuBook").append("<div id='GBtoolbar'><span style='float:left;'>"
-        + "<a class='GBicon logo rollover' href='" + this.logoURL + "'>&nbsp;</a>"
-        + " <button class='GBicon rollover zoom_out' onclick='gb.zoom(-1); return false;'/>" 
-        + "<button class='GBicon rollover zoom_in' onclick='gb.zoom(1); return false;'/>"
-        + " <span class='label'>Zoom: <span id='GBzoom'>"+parseInt(100/this.reduce)+"</span></span>"
-        + " <button class='GBicon rollover one_page_mode' onclick='gb.switchMode(1); return false;'/>"
-        + " <button class='GBicon rollover two_page_mode' onclick='gb.switchMode(2); return false;'/>"
-		+ " <button class='GBicon rollover thumbnail_mode' onclick='gb.switchMode(3); return false;'/>"
-        + "&nbsp;&nbsp;<a class='GBblack title' href='"+this.bookUrl+"' target='_blank'>"+this.shortTitle(50)+"</a>"
-        + "</span></div>");
-=======
     $("#GnuBook").append("<div id='GBtoolbar'>"
         + "<span id='GBtoolbarbuttons' style='float: right'>"
         +   "<button class='GBicon print rollover' /> <button class='GBicon rollover embed' />"
         +   "<form class='GBpageform' action='javascript:' onsubmit='gb.jumpToPage(this.elements[0].value)'> <span class='label'>Page:<input id='GBpagenum' type='text' size='3' onfocus='gb.autoStop();'></input></span></form>"
         +   "<div class='GBtoolbarmode2' style='display: none'><button class='GBicon rollover book_leftmost' /><button class='GBicon rollover book_left' /><button class='GBicon rollover book_right' /><button class='GBicon rollover book_rightmost' /></div>"
         +   "<div class='GBtoolbarmode1' style='display: none'><button class='GBicon rollover book_top' /><button class='GBicon rollover book_up' /> <button class='GBicon rollover book_down' /><button class='GBicon rollover book_bottom' /></div>"
+		+ 	"<button class='GBicon rollover thumbnail_mode' onclick='gb.switchMode(3); return false;'/>"
         +   "<button class='GBicon rollover play' /><button class='GBicon rollover pause' style='display: none' />"
         + "</span>"
         
@@ -3049,7 +3029,6 @@
         +   "&nbsp;&nbsp;<a class='GBblack title' href='"+this.bookUrl+"' target='_blank'>"+this.bookTitle+"</a>"
         + "</span>"
         + "</div>");
->>>>>>> 1426267e
     
     this.updateToolbarZoom(this.reduce); // Pretty format
         
@@ -3071,11 +3050,8 @@
                    '.zoom_out': 'Zoom out',
                    '.one_page_mode': 'One-page view',
                    '.two_page_mode': 'Two-page view',
-<<<<<<< HEAD
 				   '.thumbnail_mode': 'Thumbnail view',
-=======
                    '.print': 'Print this page',
->>>>>>> 1426267e
                    '.embed': 'Embed bookreader',
                    '.book_left': 'Flip left',
                    '.book_right': 'Flip right',
